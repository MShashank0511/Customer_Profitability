import streamlit as st
import pandas as pd
import numpy as np
from typing import List, Dict, Any
import re
import uuid
import random
from datetime import datetime, timedelta
import json
import os
import model_states.feat_engg_backend as feat_engg_backend
import re # For parsing Gemini output
import google.generativeai as genai
from dotenv import load_dotenv
import shutil
import sys
import os
import datetime


try:
    from genai_recommend_features import (
        summarize_dataset_columns,
        get_recommended_features_gemini,
        parse_gemini_recommendations,
        apply_recommended_features,
        validate_code_snippet,
        sanitize_code_snippet,
        _dedent_code,
        extract_code_block,
        
        GEMINI_API_KEY_CONFIGURED
    )
except ImportError:
    st.error("Failed to import 'genai_recommend_features.py'. Make sure it's in the same directory or Python path.")
    # Stop execution if utils can't be imported
    GEMINI_API_KEY_CONFIGURED = False # Assume not configured
    st.stop()

if st.session_state.get("should_rerun", False):
    st.session_state["should_rerun"] = False  # Reset the flag
    st.rerun()

def feature_metadata_df(metadata_file="loan_feature_metadata.csv"):
    """Load feature metadata and return as a DataFrame."""
    try:
        metadata = pd.read_csv(metadata_file)
        if {'feature_name', 'simple_name', 'description'}.issubset(metadata.columns):
            return metadata
        else:
            st.error("The metadata file must contain 'feature_name', 'simple_name', and 'description' columns.")
            return pd.DataFrame()
    except Exception as e:
        st.error(f"Failed to load feature metadata: {e}")
        return pd.DataFrame()

# Load metadata once
feature_metadata_df = feature_metadata_df("loan_feature_metadata.csv")
feature_desc_map = dict(zip(feature_metadata_df['feature_name'], feature_metadata_df['description']))

def make_json_serializable(obj):
    """Recursively convert pd.Timestamp, datetime, and date objects to ISO strings for JSON serialization."""
    if isinstance(obj, dict):
        return {k: make_json_serializable(v) for k, v in obj.items()}
    elif isinstance(obj, list):
        return [make_json_serializable(v) for v in obj]
    elif isinstance(obj, tuple):
        return tuple(make_json_serializable(v) for v in obj)
    elif isinstance(obj, (pd.Timestamp, datetime.datetime, datetime.date)):
        return obj.isoformat()
    else:
        return obj

def clear_model_states_folder():
    model_states_dir = "model_states"
    exclude_file = "feat_engg_backend.py"  # File to exclude from deletion

    if os.path.exists(model_states_dir):
        try:
            # Iterate through the contents of the folder
            for item in os.listdir(model_states_dir):
                item_path = os.path.join(model_states_dir, item)
                # Skip the excluded file
                if item == exclude_file:
                    continue
                # Remove directories
                if os.path.isdir(item_path):
                    shutil.rmtree(item_path)
                # Remove files
                elif os.path.isfile(item_path):
                    os.remove(item_path)

            print("Cleared model_states folder for a new session, excluding 'feat_engg_backend.py'.")
        except Exception as e:
            st.error(f"Error clearing model_states folder: {str(e)}")

# Call the function to clear the folder
clear_model_states_folder()

loan_level_data_path = st.session_state.get("loan_level_data_path")
 
bureau_data_path = st.session_state.get("bureau_data_path")

installments_data_path = st.session_state.get("installments_data_path")

print("ENTERED FEATURE ENGINEERING PAGE")

print(loan_level_data_path,bureau_data_path,installments_data_path)
print(f"Attempting to load Bureau Data from: {bureau_data_path}")
try:
    bureau_df = pd.read_parquet(bureau_data_path)
    print(f"Successfully loaded Bureau Data. Shape: {bureau_df.shape}")
except Exception as e:
    print(f"Error loading Bureau Data from '{bureau_data_path}': {e}")

print(f"Attempting to load Loan-Level Data from: {loan_level_data_path}")
try:
    loan_level_df = pd.read_parquet(loan_level_data_path)
    print(f"Successfully loaded Loan-Level Data. Shape: {loan_level_df.shape}")
except Exception as e:
    print(f"Error loading Loan-Level Data from '{loan_level_data_path}': {e}")

print(f"Attempting to load Installments Data from: {installments_data_path}")
try:
    installments_df = pd.read_parquet(installments_data_path)
    print(f"Successfully loaded Installments Data. Shape: {installments_df.shape}")
except Exception as e:
    print(f"Error loading Installments Data from '{installments_data_path}': {e}")


# def load_data_from_data_engineering(model_name):
#     """
#     Loads the 'on_us_data' parquet file saved by data_engineering.py.
#     If the parquet file is not found, loads 'loan_data.csv' as a fallback.

#     Returns:
#         pd.DataFrame: The loaded DataFrame, or None if an error occurs.
#     """
#     data_path = st.session_state.get("loan_level_data_path")  # Access from session_state

#     if data_path and os.path.exists(data_path):
#         print(st.session_state)
#         try:
#             df = pd.read_parquet(data_path)
#             st.success(f"Data successfully loaded from: {data_path}")
#             return df
#         except Exception as e:
#             st.error(f"An error occurred while loading parquet data: {e}. Loading loan_data.csv as fallback.")
#             try:
#                 df = pd.read_csv("loan_data.csv")
#                 st.success("Fallback: loan_data.csv loaded successfully.")
#                 return df
#             except Exception as e2:
#                 st.error(f"An error occurred while loading fallback CSV data: {e2}")
#                 return None
#     else:
#         st.warning("No parquet data path found or file does not exist. Loading loan_data.csv as fallback.")
#         try:
#             df = pd.read_csv("loan_data.csv")
#             st.success("Fallback: loan_data.csv loaded successfully.")
#             return df
#         except Exception as e:
#             st.error(f"An error occurred while loading fallback CSV data: {e}")
#             return None

# --- Model Definitions ---
MODEL_NAMES = ["Forecast Model", "Charge-Off Model", "Prepayment Model"]

def initialize_new_model_state(model_name):
    """Initialize a fresh state for a new model."""
    # Ensure bureau_df, loan_level_df, and installments_df are defined or passed.
    # For demonstration, let's assume they are globally available or passed as arguments.
    # In a real Streamlit app, these would typically come from user uploads or a data loading utility.
    try:
        # These dataframes should be available in the Streamlit session state
        # if they have been loaded previously by the user.
        # If not, provide empty dataframes to avoid errors.
        initial_loan_data = pd.read_csv("loan_data.csv") 
        try:
            initial_bureau_data = bureau_df.copy()
        except NameError:
            st.warning("Required data 'bureau_df' is not defined. Please upload the required data before proceeding.")
            initial_bureau_data = pd.DataFrame()
        try:
            initial_loan_level_data = loan_level_df.copy()
        except NameError:
            st.warning("Required data 'loan_level_df' is not defined. Please upload the required data before proceeding.")
            initial_loan_level_data = pd.DataFrame()

        try:
            initial_installments_data = installments_df.copy()
        except NameError:
            st.warning("Required data 'installments_df' is not defined. Please upload the required data before proceeding.")
            initial_installments_data = pd.DataFrame()
    except AttributeError:
        # Handle cases where session_state might not have these attributes yet
        initial_loan_data = pd.DataFrame()
        initial_bureau_data = pd.DataFrame()
        initial_loan_level_data = pd.DataFrame()
        initial_installments_data = pd.DataFrame()


    # Initialize raw_datasets and filtered_datasets dictionaries
    raw_datasets = {
        "Loan Data": initial_loan_data.copy(),
        "Bureau Data": initial_bureau_data.copy(),
        "Loan-Level Data": initial_loan_level_data.copy(),
        "Payment Data": initial_installments_data.copy(),
    }
    filtered_datasets = {}

    # Initialize main state for the model
    st.session_state[f"{model_name}_state"] = {
        "raw_datasets": raw_datasets,
        "filtered_datasets": filtered_datasets,
        "loan_data": raw_datasets["Loan Data"], # Point to the raw_datasets version
        "bureau_data": raw_datasets["Bureau Data"], # Point to the raw_datasets version
        "loan_level_data": raw_datasets["Loan-Level Data"], # Point to the raw_datasets version
        "installments_data": raw_datasets["Payment Data"], # Point to the raw_datasets version
        "show_popup1": False,
        "transform_blocks": [],
        "multi_transform_blocks": [],
        "final_transformed_features": pd.DataFrame(),
        "recommended_features": pd.DataFrame(),
        "final_dataset": pd.DataFrame(),
        "selected_features": [],
        "feature_checkboxes": {},
        "show_filter": False,
        "filtered_features": [],
        "filter_text": "",
        "merge_blocks": [{
            "left_table": "Bureau Data",
            "right_table": "Loan-Level Data",
            "how": "inner",
            "on": [],
            "left_on": [],
            "right_on": [],
            "merged_name": "",
        }],
        "merged_tables": {},
        "combined_dataset": None,
        "filter_blocks": [{
            "dataset": "Bureau Data",
            "feature": "",
            "operation": "Greater Than",
            "value": None,
            "output_name": ""
        }],
        "target_column": None,
        "target_feature": None,
        "final_dataset_json": None,
    }

    # Initialize other direct model-specific state variables
    st.session_state[f"{model_name}_operations_complete"] = {
        "merge": False,
        "recommend": False,
        "accept": False
    }
    st.session_state[f"{model_name}_show_filter_data"] = False
    st.session_state[f"{model_name}_show_merge"] = False
    st.session_state[f"{model_name}_single_transform_success"] = None
    st.session_state[f"{model_name}_multi_transform_success"] = None
    st.session_state[f"{model_name}_recommended_features"] = pd.DataFrame()
    st.session_state[f"{model_name}_final_dataset"] = pd.DataFrame()
    st.session_state[f"{model_name}_selected_features"] = []
    st.session_state[f"{model_name}_feature_checkboxes"] = {}
    st.session_state[f"{model_name}_filter_blocks"] = [{
        "dataset": "Bureau Data",
        "feature": "",
        "operation": "Greater Than",
        "value": None,
        "output_name": ""
    }]
    st.session_state[f"{model_name}_target_column"] = None
    st.session_state[f"{model_name}_target_feature"] = None
    st.session_state[f"{model_name}_final_dataset_json"] = None

    print(f"New state initialized for model: {model_name}")

def save_model_state(model_name):
    """
    Saves the complete state for a given model to a JSON file.
    Handles serialization of DataFrames and nested dictionaries containing DataFrames.
    """
    model_states_dir = "model_states"
    os.makedirs(model_states_dir, exist_ok=True)
    file_path = os.path.join(model_states_dir, f"{model_name}.json")

    state_to_save = {}

    # List all session state keys that belong to this model
    all_model_session_keys = [key for key in st.session_state.keys() if key.startswith(f"{model_name}_")]

    for session_key in all_model_session_keys:
        value = st.session_state[session_key]

        if session_key == f"{model_name}_state":
            serializable_main_state = {}
            for sub_key, sub_value in value.items():
                if sub_key == "raw_datasets":
                    # For raw_datasets, we want to preserve the actual user-uploaded data.
                    # DO NOT serialize them as they are supposed to be loaded initially by the user.
                    # We will simply store their structure, not their content.
                    # Or, more practically, we can just skip saving their content here
                    # as they are assumed to be loaded by the user at the start.
                    # However, to maintain the structure, we can store empty DataFrames for keys.
                    serializable_main_state[sub_key] = {
                        k: (v.to_json(orient='split', date_format='iso') if isinstance(v, pd.DataFrame) else v)
                        for k, v in sub_value.items()
                    }
                elif isinstance(sub_value, pd.DataFrame):
                    serializable_main_state[sub_key] = sub_value.to_json(orient='split', date_format='iso')
                elif isinstance(sub_value, dict):
                    serializable_nested_dict = {}
                    for nested_key, nested_df_value in sub_value.items():
                        if isinstance(nested_df_value, pd.DataFrame):
                            serializable_nested_dict[nested_key] = nested_df_value.to_json(orient='split', date_format='iso')
                        else:
                            serializable_nested_dict[nested_key] = nested_df_value
                    serializable_main_state[sub_key] = serializable_nested_dict
                else:
                    serializable_main_state[sub_key] = sub_value
            state_to_save[session_key] = serializable_main_state
        elif isinstance(value, pd.DataFrame):
            state_to_save[session_key] = value.to_json(orient='split', date_format='iso')
        else:
            state_to_save[session_key] = value

    # try:
    #     with open(file_path, "w") as f:
    #         json.dump(state_to_save, f, indent=4)
    #     print(f"State for model '{model_name}' saved to {file_path}")
    # except Exception as e:
    #     st.error(f"Error saving state for model '{model_name}': {e}")

    try:
        # Convert all non-serializable objects before saving
        serializable_state = make_json_serializable(state_to_save)
        with open(file_path, "w") as f:
            json.dump(serializable_state, f, indent=4)
        print(f"State for model '{model_name}' saved to {file_path}")
    except Exception as e:
        st.error(f"Error saving state for model '{model_name}': {e}")

def load_model_state(model_name):
    """
    Loads the complete state for a given model from a JSON file.
    Handles deserialization of DataFrames and nested dictionaries containing DataFrames.
    If no saved state is found, it initializes a new one.
    Crucially, for 'raw_datasets', it uses the already uploaded user data
    instead of re-loading from the saved JSON, which would be the default empty DataFrames.
    """
    model_states_dir = "model_states"
    file_path = os.path.join(model_states_dir, f"{model_name}.json")

    # Store the currently uploaded raw datasets before clearing session state
    # These are assumed to be present in st.session_state from initial user uploads
    current_raw_datasets = {
        "Loan Data": st.session_state.get("uploaded_loan_data", pd.DataFrame()),
        "Bureau Data": st.session_state.get("uploaded_bureau_data", pd.DataFrame()),
        "Loan-Level Data": st.session_state.get("uploaded_loan_level_data", pd.DataFrame()),
        "Installments Data": st.session_state.get("uploaded_installments_data", pd.DataFrame()),
    }

    # Clear all existing model-specific keys from session state
    for key in list(st.session_state.keys()):
        if key.startswith(f"{model_name}_"):
            del st.session_state[key]

    if os.path.exists(file_path):
        try:
            with open(file_path, "r") as f:
                loaded_data = json.load(f)

            for session_key, value in loaded_data.items():
                if session_key == f"{model_name}_state":
                    deserialized_main_state = {}
                    for sub_key, sub_value in value.items():
                        if sub_key == "raw_datasets":
                            # Use the user-uploaded data for raw_datasets
                            deserialized_main_state[sub_key] = current_raw_datasets
                        elif isinstance(sub_value, str) and (
                            "df" in sub_key.lower() or "dataset" in sub_key.lower() or
                            sub_key in ["loan_data", "bureau_data", "loan_level_data", "installments_data",
                                        "filtered_data_loan", "filtered_data_bureau", "filtered_data_loan_level",
                                        "filtered_data_installments", "merged_dataframe", "selected_features_df",
                                        "final_transformed_features", "recommended_features", "final_dataset",
                                        "transformation_output_df"]
                        ):
                            try:
                                deserialized_main_state[sub_key] = pd.read_json(sub_value, orient='split') if sub_value else pd.DataFrame()
                            except Exception as inner_df_err:
                                print(f"Warning: Error deserializing DataFrame '{sub_key}' within main state: {inner_df_err}. Setting to empty DataFrame.")
                                deserialized_main_state[sub_key] = pd.DataFrame()
                        elif isinstance(sub_value, dict) and (sub_key in ["filtered_datasets", "merged_tables"]):
                            deserialized_nested_dict = {}
                            for nested_key, nested_json_df_str in sub_value.items():
                                try:
                                    deserialized_nested_dict[nested_key] = pd.read_json(nested_json_df_str, orient='split') if nested_json_df_str else pd.DataFrame()
                                except Exception as nested_df_err:
                                    print(f"Warning: Error deserializing nested DataFrame '{nested_key}' in '{sub_key}': {nested_df_err}. Setting to empty DataFrame.")
                                    deserialized_nested_dict[nested_key] = pd.DataFrame()
                            deserialized_main_state[sub_key] = deserialized_nested_dict
                        else:
                            deserialized_main_state[sub_key] = sub_value
                    st.session_state[session_key] = deserialized_main_state

                    # After loading, ensure individual DataFrame pointers refer to the raw_datasets
                    # This is crucial for consistency
                    if "raw_datasets" in st.session_state[session_key]:
                        st.session_state[session_key]["loan_data"] = st.session_state[session_key]["raw_datasets"].get("Loan Data", pd.DataFrame())
                        st.session_state[session_key]["bureau_data"] = st.session_state[session_key]["raw_datasets"].get("Bureau Data", pd.DataFrame())
                        st.session_state[session_key]["loan_level_data"] = st.session_state[session_key]["raw_datasets"].get("Loan-Level Data", pd.DataFrame())
                        st.session_state[session_key]["installments_data"] = st.session_state[session_key]["raw_datasets"].get("Installments Data", pd.DataFrame())

                elif isinstance(value, str) and (
                    "df" in session_key.lower() or "dataset" in session_key.lower() or
                    session_key in [f"{model_name}_recommended_features", f"{model_name}_final_dataset"]
                ):
                    try:
                        st.session_state[session_key] = pd.read_json(value, orient='split') if value else pd.DataFrame()
                    except Exception as direct_df_err:
                        print(f"Warning: Error deserializing direct DataFrame '{session_key}': {direct_df_err}. Setting to empty DataFrame.")
                        st.session_state[session_key] = pd.DataFrame()
                else:
                    st.session_state[session_key] = value

            print(f"State for model '{model_name}' loaded from {file_path}")
            return True
        except Exception as e:
            st.error(f"Error loading state for model '{model_name}': {e}. Initializing new state.")
            initialize_new_model_state(model_name)
            return False
    else:
        print(f"No saved state found for model '{model_name}'. Initializing new state.")
        initialize_new_model_state(model_name)
        return False


def add_new_model():
    """Add a new model (page) with fresh state."""
    try:
        # Save the current model's state before creating a new one
        current_model = st.session_state.active_model
        save_model_state(current_model)

        # Create new model name using the requested format
        new_model_name = f"Feature Transformation Page {len(st.session_state.models) + 1}"
        st.session_state.models.append(new_model_name)

        # Initialize fresh state for the new model
        initialize_new_model_state(new_model_name)

        # Switch to the new model
        st.session_state.active_model = new_model_name

        # Save the new model's initial state
        save_model_state(new_model_name)

        st.session_state["should_rerun"] = True
    except Exception as e:
        st.error(f"Error creating new model: {str(e)}")

def switch_model(model_name):
    """Switch to a different model (page), saving current state and loading the new model's state."""
    try:
        # Save the current model's state before switching
        current_model = st.session_state.active_model
        save_model_state(current_model)

        # Switch to the new model
        st.session_state.active_model = model_name

        # Try to load existing state from backend
        load_model_state(model_name)

        # If no saved state exists, initialize with default values (which will use uploaded data)
        if f"{model_name}_state" not in st.session_state:
            initialize_new_model_state(model_name)
            save_model_state(model_name)

        st.session_state["should_rerun"] = True
    except Exception as e:
        st.error(f"Error switching models: {str(e)}")
# Add caching decorators for expensive operations






# Add this callback function near the top with other callback functions
def show_merge_callback():
    """Callback to toggle the visibility of the merge section."""
    active_model = st.session_state.active_model
    model_state = st.session_state.get(f"{active_model}_state", {})
    # Toggle the show_merge state within the model_state
    model_state["show_merge"] = not model_state.get("show_merge", False)
    st.session_state[f"{active_model}_state"] = model_state # Update session state
    


def recommend_features_callback():
    try:
        # Get the active model and its state
        active_model = st.session_state.active_model
        model_state = st.session_state[f"{active_model}_state"]

        # Check if we have a combined dataset
        if "combined_dataset" in model_state and model_state["combined_dataset"] is not None:
            # Get a subset of features (15-20)
            all_features = model_state["combined_dataset"].columns.tolist()
            selected_features = all_features[:min(20, len(all_features))]

            # Create a DataFrame with feature descriptions
            feature_descriptions = {
                "OPB": "Outstanding Principal Balance of the customer's loan",
                "interest_rate": "Current interest rate applicable to the customer's loan",
                "tenure": "Duration of the loan in months",
                "credit_score_band": "Customer's credit score category (Excellent, Good, Fair, Poor)",
                "LTV": "Loan-to-Value ratio indicating the risk level of the loan",
                "age": "Customer's age in years",
                "income": "Customer's annual income",
                "employment_length": "Length of employment in years",
                "debt_to_income": "Ratio of total debt to income",
                "payment_history": "Customer's payment history score",
                "loan_amount": "Original loan amount",
                "loan_type": "Type of loan (Personal, Mortgage, etc.)",
                "property_value": "Value of the property (for mortgage loans)",
                "down_payment": "Amount of down payment made",
                "loan_purpose": "Purpose of the loan",
                "marital_status": "Customer's marital status",
                "education": "Customer's education level",
                "residence_type": "Type of residence (Own, Rent, etc.)",
                "number_of_dependents": "Number of dependents",
                "previous_loans": "Number of previous loans"
            }

            # Create feature info DataFrame
            feature_info = pd.DataFrame({
                'Feature': selected_features,
                'Description': [feature_descriptions.get(feat, f"Description for {feat}") for feat in selected_features]
            })

            # Store the selected features in model state
            model_state["recommended_features"] = model_state["combined_dataset"][selected_features].copy()

            # Display the features
            st.subheader("Recommended Features")
            # Create a dataframe for the features with the same styling as good-to-have section
            features_df = pd.DataFrame({
                "Feature": feature_info["Feature"],
                "Description": feature_info["Description"],
                "Min": feature_info["Min"],
                "Max": feature_info["Max"],
                "Mean": feature_info["Mean"],
                "Data Type": feature_info["Data Type"]
            })

            # Display the features in a dataframe with custom styling
            st.data_editor(
                features_df,
                column_config={
                    "Feature": st.column_config.TextColumn(
                        "Feature 🔍",
                        width="medium",
                        disabled=True
                    ),
                    "Description": st.column_config.TextColumn(
                        "Description",
                        width="large",
                        disabled=True
                    ),
                    "Min": st.column_config.TextColumn(
                        "Min",
                        width="small",
                        disabled=True
                    ),
                    "Max": st.column_config.TextColumn(
                        "Max",
                        width="small",
                        disabled=True
                    ),
                    "Mean": st.column_config.TextColumn(
                        "Mean",
                        width="small",
                        disabled=True
                    ),
                    "Data Type": st.column_config.TextColumn(
                        "Data Type",
                        width="small",
                        disabled=True
                    )
                },
                hide_index=True,
                use_container_width=True,
                key="recommended_features_editor"
            )
            st.success("Features have been recommended!")
            st.session_state["should_rerun"] = True
        else:
            st.warning("Please complete the merge operations first to get recommended features.")
    except Exception as e:
        st.error(f"Error recommending features: {str(e)}")

# Add this CSS at the beginning of your file, after the imports
st.markdown("""
    <style>
    .main-action-button {
        width: 100%;
        max-width: 800px;
        margin: 0 auto;
    }
    </style>
""", unsafe_allow_html=True)

# --- Initialize Session State ---
if "single_transform_success" not in st.session_state:
    st.session_state.single_transform_success = None  # Initialize single_transform_success
if "multi_transform_success" not in st.session_state:
    st.session_state.multi_transform_success = None  # Initialize multi_transform_success

# --- Model Selection (Replace your existing Model Selection section) ---
st.sidebar.title("Model Selection")

# Initialize 'active_model' in session state if not already present
if "active_model" not in st.session_state:
    st.session_state.active_model = MODEL_NAMES[0] # Set 'Default Model' as the initial active model

# Get the current active model to set the initial value of the selectbox
current_active_model_index = MODEL_NAMES.index(st.session_state.active_model) if st.session_state.active_model in MODEL_NAMES else 0

def on_model_select_callback():
    # This callback is triggered when the selectbox value changes.

    # 1. Save the state of the *currently active* model BEFORE switching
    if st.session_state.get("active_model"): # Ensure active_model exists to prevent error on initial load
        print(f"Saving state for current active model: {st.session_state.active_model}")
        save_model_state(st.session_state.active_model)

    # 2. Update 'active_model' in session state to the newly selected model
    st.session_state.active_model = st.session_state.selected_model_dropdown_value

    # 3. Load the state for the *newly active* model
    # The load_model_state function will handle initializing if no saved state exists
    print(f"Loading state for new active model: {st.session_state.active_model}")
    load_model_state(st.session_state.active_model)

    # 4. Rerun the Streamlit app to reflect the loaded/initialized state
    st.session_state["should_rerun"] = True

# Streamlit Selectbox for model selection
selected_model = st.sidebar.selectbox(
    "Select Model",
    MODEL_NAMES,
    index=current_active_model_index,
    key="selected_model_dropdown_value", # Unique key for the selectbox value
    on_change=on_model_select_callback,
)

# Display Feature Engineering Title
st.markdown(F"# FEATURE ENGINEERING")

# Display the steps to follow on this page
st.markdown("""
<div style="border: 2px solid #4CAF50; padding: 15px; border-radius: 10px; background-color: #f9f9f9; color: black;">
    <h3 style="color: #4CAF50;">🔍 Steps to Follow on This Page</h3>
    <ol>
        <li><b>Preview Data</b><br>
            Begin by reviewing the data selected in the previous page (Data Exploration).</li>
        <li><b>Select Input Data</b><br>
            Apply desired filters to prepare the input data for each model based on your requirements.</li>
        <li><b>Integrate Datasets</b><br>
            Use the Data Integration section to combine the filtered datasets into a unified dataset.</li>
        <li><b>AI-Powered Feature Recommendation</b><br>
            Leverage AI to generate new features from the existing ones. Review and add these features as recommended in the AI-Powered Feature Recommendation section.</li>
        <li><b>Feature Transformation</b><br>
            Perform feature transformation (individually or in combination) using the available transformation sub-sections.</li>
        <li><b>Preview Output Variable</b><br>
            Preview the column that represents the output variable for the selected model.</li>
        <li><b>Verify Mandatory Features</b><br>
            The system will display mandatory features for the selected model. If any are missing, revisit feature selection to ensure all required features are included.</li>
        <li><b>Select Additional Features</b><br>
            Optionally, choose additional features that may help improve the model’s predictive performance in the Good to have Features section.</li>
    </ol>
    <p style="color: red; font-weight: bold;">Note: Complete the same steps for the remaining two models to prepare their input data and features.</p>        
</div>
""", unsafe_allow_html=True)





# Display the current active model at the top of the main content area
st.markdown(f"## {st.session_state.active_model}")

# --- Initial/First-Load Setup for the Active Model ---
# This block ensures that the state for the currently active model is loaded or initialized
# when the app first starts or after a rerun from the callback.
# It checks if the model's main state dictionary is present in st.session_state.
if f"{st.session_state.active_model}_state" not in st.session_state:
    print(f"Initial setup: State for '{st.session_state.active_model}' not found in session. Attempting to load or initialize.")
    load_model_state(st.session_state.active_model) # This will initialize if no saved state exists

# Get the active model and its state
active_model = st.session_state.active_model
model_state = st.session_state[f"{active_model}_state"]

# Use model-specific operations complete state
operations_complete = st.session_state.get(f"{active_model}_operations_complete", {
    "merge": False,
    "recommend": False,
    "accept": False
})

# Use model-specific filter and merge states
show_filter_data = st.session_state.get(f"{active_model}_show_filter_data", False)
show_merge = st.session_state.get(f"{active_model}_show_merge", False)

# Use model-specific transform success states
single_transform_success = st.session_state.get(f"{active_model}_single_transform_success", None)
multi_transform_success = st.session_state.get(f"{active_model}_multi_transform_success", None)

# Use model-specific feature states
recommended_features = st.session_state.get(f"{active_model}_recommended_features", pd.DataFrame())
final_dataset = st.session_state.get(f"{active_model}_final_dataset", pd.DataFrame())
selected_features = st.session_state.get(f"{active_model}_selected_features", [])
feature_checkboxes = st.session_state.get(f"{active_model}_feature_checkboxes", {})

# Use model-specific filter blocks
filter_blocks = st.session_state.get(f"{active_model}_filter_blocks", [{
    "dataset": "Bureau Data",
    "feature": "",
    "operation": "Greater Than",
    "value": 0,
    "output_name": ""
}])

# Use model-specific target variable states
target_column = st.session_state.get(f"{active_model}_target_column", None)
target_feature = st.session_state.get(f"{active_model}_target_feature", None)
final_dataset_json = st.session_state.get(f"{active_model}_final_dataset_json", None)

# --- Dataset Selection Section ---
col1, col2, col3 = st.columns(3)

# Ensure the datasets are stored in session state
bureau_name = "Bureau Data"
loan_level_name = "Loan-Level Data"
installments_name = "Payment Data"

# Store the names and dataframes in a dictionary for easy access
dataset_mapping = {
    bureau_name: model_state["bureau_data"],
    loan_level_name: model_state["loan_level_data"],
    installments_name: model_state["installments_data"],
}

# Initialize visibility state for each dataset
if "show_bureau_data" not in st.session_state:
    st.session_state.show_bureau_data = False
if "show_loan_level_data" not in st.session_state:
    st.session_state.show_loan_level_data = False
if "show_installments_data" not in st.session_state:
    st.session_state.show_installments_data = False

# Create buttons for each dataset
with col1:
    if st.button(bureau_name, key="bureau_data_button"):
        st.session_state.show_bureau_data = not st.session_state.show_bureau_data

with col2:
    if st.button(loan_level_name, key="loan_level_data_button"):
        st.session_state.show_loan_level_data = not st.session_state.show_loan_level_data

with col3:
    if st.button(installments_name, key="installments_data_button"):
        st.session_state.show_installments_data = not st.session_state.show_installments_data

# Display the selected dataset
if st.session_state.show_bureau_data:
    st.subheader(f"{bureau_name} Preview")
    bureau_data = dataset_mapping[bureau_name]
    if bureau_data is not None and not bureau_data.empty:
        st.dataframe(bureau_data.head(), use_container_width=True)
    else:
        st.warning(f"{bureau_name} is empty or not loaded.")

if st.session_state.show_loan_level_data:
    st.subheader(f"{loan_level_name} Preview")
    loan_level_data = dataset_mapping[loan_level_name]
    if loan_level_data is not None and not loan_level_data.empty:
        st.dataframe(loan_level_data.head(), use_container_width=True)
    else:
        st.warning(f"{loan_level_name} is empty or not loaded.")

if st.session_state.show_installments_data:
    st.subheader(f"{installments_name} Preview")
    installments_data = dataset_mapping[installments_name]
    if installments_data is not None and not installments_data.empty:
        st.dataframe(installments_data.head(), use_container_width=True)
    else:
        st.warning(f"{installments_name} is empty or not loaded.")

# Store the names and dataframes in a dictionary for easy access
dataset_mapping = {
    bureau_name: model_state["bureau_data"],
    loan_level_name: model_state["loan_level_data"],
    installments_name: model_state["installments_data"],
}

# --- Further operations ---
# You can now easily replace the datasets in session state
# Example:
# new_bureau_data = pd.read_csv("new_bureau_data.csv")  # Load your actual data
# st.session_state.bureau_data = new_bureau_data  # Replace the data in session state

# The rest of your feature engineering code can then use the data from the session state,
# ensuring it's using the updated datasets.
st.markdown("---")

# --- Filter Data Section ---
def filter_data_section():
    """
    Displays the UI and handles the logic for filtering data. This function assumes
    that the dataframes and session state variables like 'bureau_data', 'loan_level_data',
    'installments_data' and 'filter_blocks' are already initialized. It also assumes
    the dataset names are stored as: bureau_name, loan_level_name, installments_name.
    Restructured to arrange inputs in two rows per filter block.
    """
    active_model = st.session_state.active_model
    model_state = st.session_state.get(f"{active_model}_state", {})
    raw_datasets = model_state.get("raw_datasets", {})
    combined_dataset = model_state.get("combined_dataset", pd.DataFrame()) # Get the combined dataset

    # Ensure combined_dataset is always a DataFrame, even if stored as None
    combined_dataset = model_state.get("combined_dataset")
    if combined_dataset is None: # Check if it was explicitly stored as None
        combined_dataset = pd.DataFrame() # Default to empty DataFrame if None

    # --- Initialize filter blocks in session state ---
    if f"{active_model}_filter_blocks" not in st.session_state:
         dataset_names = feat_engg_backend.get_table_names(raw_datasets) # Use backend to get dataset names
         st.session_state[f"{active_model}_filter_blocks"] = [{
             "dataset": dataset_names[0] if dataset_names else "", # Default to the first dataset name
             "feature": "",
             "operation": feat_engg_backend.get_filter_operations()[0], # Default operation from backend
             "value": None, # Initialize value as None
             "output_name": ""
         }]
    filter_blocks = st.session_state[f"{active_model}_filter_blocks"] # Get the blocks for the active model

    # --- Initialize intermediate_filtered_datasets in model_state ---
    # This dictionary will store all datasets generated by filter operations (e.g., A_filtered)
    if "intermediate_filtered_datasets" not in model_state:
        model_state["intermediate_filtered_datasets"] = {}

    # --- Initialize current_filtered_dataset in session state ---
    # This DataFrame will be the one actively filtered and displayed
    if f"{active_model}_current_filtered_dataset" not in st.session_state:
        st.session_state[f"{active_model}_current_filtered_dataset"] = combined_dataset.copy()
    
    # Update current_filtered_dataset if combined_dataset changes
    last_combined_for_filter = model_state.get("last_combined_dataset_for_filter")
    # Ensure last_combined_for_filter is a DataFrame for .equals() comparison
    if not isinstance(last_combined_for_filter, pd.DataFrame):
        last_combined_for_filter = pd.DataFrame() # Treat non-DataFrame or None as empty DataFrame for comparison

    if not combined_dataset.empty and not combined_dataset.equals(last_combined_for_filter):
        st.session_state[f"{active_model}_current_filtered_dataset"] = combined_dataset.copy()
        model_state["last_combined_dataset_for_filter"] = combined_dataset.copy()
        st.session_state[f"{active_model}_state"] = model_state


    # --- Define available operations ---
    OPERATIONS = feat_engg_backend.get_filter_operations() # Get operations from backend

    # Display Filter section description
    st.markdown(f"##### Filter any of the datasets based on any selected feature to tailor the input data for model.")

    # Use a container for the filter controls
    filter_container = st.container()

    with filter_container:
        # Track all available datasets as you go through each filter block
        available_datasets = raw_datasets.copy()
        available_datasets.update(model_state.get("intermediate_filtered_datasets", {}))

        # This dict will be updated as we go through each filter block
        intermediate_filtered_datasets = model_state.get("intermediate_filtered_datasets", {})

        for i, filter_block in enumerate(filter_blocks):
            # For each filter block after the first, add outputs from previous blocks
            if i > 0:
                for prev_block in filter_blocks[:i]:
                    prev_output_name = prev_block.get("output_name")
                    if prev_output_name and prev_output_name in model_state["intermediate_filtered_datasets"]:
                        available_datasets[prev_output_name] = model_state["intermediate_filtered_datasets"][prev_output_name]

            all_available_datasets = list(available_datasets.keys())

            

            st.subheader(f"Filter {i + 1}")

            # --- Row 1: Remove button, Select Table, Select Column ---
            # Using adjusted ratios for column widths
            row1_cols = st.columns([0.5, 3, 3])

            with row1_cols[0]:
                # Remove button
                if st.button("❌", key=f"remove_filter_{i}"):
                    active_model = st.session_state.active_model
                    filter_blocks_state = st.session_state.get(f"{active_model}_filter_blocks", []) # Get from state
                    if i < len(filter_blocks_state): # Add a check to prevent index errors
                        filter_blocks_state.pop(i)
                        st.session_state[f"{active_model}_filter_blocks"] = filter_blocks_state # Explicitly update session state
                        st.rerun()

            with row1_cols[1]:
                current_dataset_selection = filter_block.get("dataset", all_available_datasets[0] if all_available_datasets else "")
                if current_dataset_selection not in all_available_datasets:
                    current_dataset_selection = all_available_datasets[0] if all_available_datasets else ""

                selected_dataset_name = st.selectbox(
                    "Select Table",
                    all_available_datasets,
                    index=all_available_datasets.index(current_dataset_selection) if current_dataset_selection in all_available_datasets else 0,
                    key=f"dataset_{i}"
                )
                filter_blocks[i]["dataset"] = selected_dataset_name

            with row1_cols[2]:
                selected_dataset_name = filter_blocks[i]["dataset"]
                df_for_features = available_datasets.get(selected_dataset_name, pd.DataFrame())
                available_features = feat_engg_backend.get_features_for_table_df(df_for_features)
                current_feature = filter_block.get("feature")
                if current_feature not in available_features:
                    filter_blocks[i]["feature"] = available_features[0] if available_features else ""
                    current_feature = filter_blocks[i]["feature"]

                selected_feature = st.selectbox("Select Column", available_features,
                                                index=available_features.index(current_feature) if current_feature in available_features else 0,
                                                key=f"feature_{i}")
                filter_blocks[i]["feature"] = selected_feature

            # --- Row 2: Select Filter Type, Enter Value, Output Table ---
            # Using adjusted ratios for column widths
            row2_cols = st.columns([3, 3, 3])


            # # Check if the selected feature is a datetime column
            # is_datetime = False
            # if selected_feature and not df_for_features.empty:
            #     try:
            #         is_datetime = pd.api.types.is_datetime64_any_dtype(df_for_features[selected_feature])
            #     except Exception:
            #         is_datetime = False

            # if is_datetime and filter_blocks[i].get("operation") != "Between":
            #     filter_blocks[i]["operation"] = "Between"


            with row2_cols[0]:
                # Select Filter Type
                # Use feat_engg_backend to get available operations
                OPERATIONS = feat_engg_backend.get_filter_operations()
                operation = st.selectbox("Select Filter Type", OPERATIONS,
                                         index=OPERATIONS.index(filter_block.get("operation", OPERATIONS[0])) if filter_block.get("operation") in OPERATIONS else 0,
                                         key=f"operation_{i}")
                # Update the filter block's operation immediately
                filter_blocks[i]["operation"] = operation

            with row2_cols[1]:
                # Enter Value to Filter By (Handle dynamic input based on the selected operation)
                current_value = filter_block.get("value")
                operation = filter_blocks[i]["operation"] # Get the updated operation

                # Detect if the selected feature is a datetime column
                is_datetime = False
                if selected_feature and not df_for_features.empty:
                    try:
                        is_datetime = pd.api.types.is_datetime64_any_dtype(df_for_features[selected_feature])
                    except Exception:
                        is_datetime = False

                # --- Datetime filtering ---
                if is_datetime:
                    # Default to min/max of the column if available
                    col_min = df_for_features[selected_feature].min()
                    col_max = df_for_features[selected_feature].max()
                    
                    # Operations that require a single date
                    single_date_ops = [
                        "Greater Than", "Less Than", "Equal To", "Not Equal To",
                        "Greater Than or Equal To", "Less Than or Equal To"
                    ]
                    # Operations that should freeze the value input for datetime
                    freeze_ops = ["Is In List", "Is Null", "Is Not Null", "Contains String"]

                    if operation == "Between":
                        # Use two separate date pickers for start and end
                        default_start = current_value[0] if isinstance(current_value, (list, tuple)) and len(current_value) == 2 else col_min
                        default_end = current_value[1] if isinstance(current_value, (list, tuple)) and len(current_value) == 2 else col_max

                        col_start, col_end = st.columns(2)
                        with col_start:
                            start_date = st.date_input(
                                "Start Date",
                                value=default_start,
                                min_value=col_min,
                                max_value=col_max,
                                key=f"start_date_{i}"
                            )
                        with col_end:
                            end_date = st.date_input(
                                "End Date",
                                value=default_end,
                                min_value=col_min,
                                max_value=col_max,
                                key=f"end_date_{i}"
                            )

                        # Ensure start_date <= end_date
                        if pd.to_datetime(start_date) > pd.to_datetime(end_date):
                            st.warning("Start date is after end date. Please select a valid range.")
                        value = (pd.to_datetime(start_date), pd.to_datetime(end_date))
                        filter_blocks[i]["value"] = value

                    elif operation in single_date_ops:
                        default_date = current_value if isinstance(current_value, (pd.Timestamp, datetime.date, datetime.datetime)) else col_min
                        selected_date = st.date_input(
                            "Select Date",
                            value=default_date,
                            min_value=col_min,
                            max_value=col_max,
                            key=f"single_date_{i}"
                        )
                        value = pd.to_datetime(selected_date)
                        filter_blocks[i]["value"] = value

                    elif operation in freeze_ops:
                        st.text_input("Value", value="N/A", key=f"value_{i}", disabled=True)
                        filter_blocks[i]["value"] = None

                    else:
                        st.warning("Selected operation is not supported for datetime columns.")
                        filter_blocks[i]["value"] = None
                else:
                    # ...existing logic for other types...
                    if operation in ["Greater Than", "Less Than", "Equal To", "Not Equal To", "Greater Than or Equal To", "Less Than or Equal To"]:
                        default_value = current_value if isinstance(current_value, (int, float)) else 0.0
                        value = st.number_input("Enter Value to Filter By", value=default_value, key=f"value_{i}")
                    elif operation == "Is In List":
                        if isinstance(current_value, str):
                            default_value = current_value
                        elif isinstance(current_value, list):
                            default_value = ','.join(map(str, current_value))
                        else:
                            default_value = ''
                        value = st.text_input("Enter values (comma-separated)", value=default_value, key=f"value_{i}")
                    elif operation == "Between":
                        default_value1 = 0.0
                        default_value2 = 0.0
                        if isinstance(current_value, (tuple, list)) and len(current_value) == 2:
                            if isinstance(current_value[0], (int, float)):
                                default_value1 = current_value[0]
                            if isinstance(current_value[1], (int, float)):
                                default_value2 = current_value[1]
                        col_val1, col_val2 = st.columns(2)
                        with col_val1:
                            value1 = st.number_input("Start Value", value=default_value1, key=f"value_{i}_start")
                        with col_val2:
                            value2 = st.number_input("End Value", value=default_value2, key=f"value_{i}_end")
                        value = (value1, value2)
                    elif operation in ["Is Null", "Is Not Null"]:
                        st.text_input("Value", value="N/A", key=f"value_{i}", disabled=True)
                        value = None
                    elif operation == "Contains String":
                        default_value = current_value if isinstance(current_value, str) else ''
                        value = st.text_input("Enter substring", value=default_value, key=f"value_{i}")
                    else:
                        default_value = str(current_value) if current_value is not None else ''
                        value = st.text_input("Select Value", value=default_value, key=f"value_{i}")

                    filter_blocks[i]["value"] = value

            with row2_cols[2]:
                # Output Table Name
                selected_feature = filter_blocks[i]["feature"]
                operation = filter_blocks[i]["operation"]
                value = filter_blocks[i]["value"]
                suggested_name = ""

                if selected_feature and operation:
                    suggested_name = f"{selected_feature}_{operation.replace(' ', '_').lower()}"
                    if value is not None and operation not in ["Is Null", "Is Not Null"]:
                         if isinstance(value, (tuple, list)):
                             value_str = '_'.join(map(lambda x: str(x).replace('.', '').replace('-', 'neg'), value))
                             suggested_name += f"_{value_str}"
                         elif isinstance(value, str):
                             value_str = value.replace(' ', '_').replace('.', '').replace('-', 'neg')
                             suggested_name += f"_{value_str}"
                         else:
                             suggested_name += f"_{str(value).replace('.', '').replace('-', 'neg')}"
                    suggested_name = suggested_name[:50] # Arbitrary length limit for name


                filter_description_name = st.text_input(
                    "Output Table Name", # Changed label for clarity
                    value=filter_blocks[i].get("output_name", suggested_name),
                    key=f"filter_description_{i}",
                    help="Provide a unique name for the new table generated by this filter."
                )
                filter_blocks[i]["output_name"] = filter_description_name

            # --- Immediately apply the filter and store the result ---
            input_dataset_name = filter_blocks[i].get("dataset")
            output_table_name = filter_blocks[i].get("output_name")
            if input_dataset_name and output_table_name and input_dataset_name in available_datasets:
                df_to_filter = available_datasets[input_dataset_name].copy()
                processed_block = filter_blocks[i].copy()
                if processed_block.get("operation") == "Is In List" and isinstance(processed_block.get("value"), str):
                    processed_block["value"] = [v.strip() for v in processed_block["value"].split(',') if v.strip()]
                filtered_df = feat_engg_backend.apply_filter_block(df_to_filter, processed_block)
                if not filtered_df.empty and len(filtered_df.columns) > 0:
                    intermediate_filtered_datasets[output_table_name] = filtered_df
                    model_state["intermediate_filtered_datasets"][output_table_name] = filtered_df
                else:
                    st.warning(f"Filtered table '{output_table_name}' is empty or has no columns. Please check your filter logic.")

            # Update available_datasets for the next filter block
            available_datasets = raw_datasets.copy()
            available_datasets.update(intermediate_filtered_datasets)

        # Save changes back to session state
        st.session_state[f"{active_model}_filter_blocks"] = filter_blocks
        model_state["intermediate_filtered_datasets"] = intermediate_filtered_datasets
        st.session_state[f"{active_model}_state"] = model_state


        if st.button("➕ Add Filter"):
            print("Add filter button clicked.")
            active_model = st.session_state.active_model
            filter_blocks_state = st.session_state.get(f"{active_model}_filter_blocks", [])
            # Update dataset_names to include intermediate_filtered_datasets
            all_available_datasets = list(raw_datasets.keys()) + list(model_state["intermediate_filtered_datasets"].keys())
            
            filter_blocks_state.append({
                "dataset": all_available_datasets[0] if all_available_datasets else "", # Default to first available dataset
                "feature": "",
                "operation": feat_engg_backend.get_filter_operations()[0],
                "value": None,
                "output_name": ""
            })
            st.session_state[f"{active_model}_filter_blocks"] = filter_blocks_state
            st.rerun()
            print("Exiting add filter button click.")


        # --- Button to apply all filters ---
        if st.button("Apply All Filters", key="apply_all_filters_button"):
            # Prepare a working set of all datasets (raw + intermediate)
            # This allows filters to pick from any available table
            working_datasets = raw_datasets.copy()
            working_datasets.update(model_state["intermediate_filtered_datasets"]) # Add intermediate ones

            latest_filtered_datasets_per_original = {} # To track the latest version of each original table

            if not filter_blocks:
                 st.warning("No filter blocks defined to apply.")
            else:
                try:
                    for i, block in enumerate(filter_blocks):
                        input_dataset_name = block.get("dataset")
                        output_table_name = block.get("output_name")
                        
                        if not input_dataset_name or not output_table_name:
                            st.warning(f"Filter {i+1} is missing input dataset or output name. Skipping.")
                            continue

                        if input_dataset_name not in working_datasets:
                            st.error(f"Input dataset '{input_dataset_name}' for Filter {i+1} not found. Skipping filter.")
                            continue
                        
                        df_to_filter = working_datasets[input_dataset_name].copy() # Get a copy to filter

                        # Process 'Is In List' value if it's a string
                        processed_block = block.copy()
                        if processed_block.get("operation") == "Is In List" and isinstance(processed_block.get("value"), str):
                             processed_block["value"] = [v.strip() for v in processed_block["value"].split(',') if v.strip()]


                        # Apply the filter using the backend function
                        filtered_df = feat_engg_backend.apply_filter_block(df_to_filter, processed_block)

                        # Store the result in intermediate_filtered_datasets
                        model_state["intermediate_filtered_datasets"][output_table_name] = filtered_df
                        working_datasets[output_table_name] = filtered_df # Add to working set for subsequent filters
                        st.success(f"Filter {i+1} applied: '{input_dataset_name}' -> '{output_table_name}'.")

                        # Track the latest filtered version of each original dataset
                        # This logic assumes the output_table_name implies a lineage back to an original table.
                        # You might need more sophisticated lineage tracking if names don't imply original.
                        # For simplicity, if the output name contains an original dataset name, we update it.
                        for original_name in raw_datasets.keys():
                            if output_table_name.startswith(original_name) or output_table_name == original_name:
                                latest_filtered_datasets_per_original[original_name] = output_table_name
                                break
                        
                        # If a filter results in an empty DataFrame, you might want to stop further processing for that lineage
                        if filtered_df.empty:
                            st.warning(f"Output table '{output_table_name}' is empty. Subsequent filters relying on this might yield empty results.")
                            # Consider if you want to explicitly remove it from working_datasets
                            # del working_datasets[output_table_name] # Optional: Remove empty table from consideration


                    # After all filters are processed, update the current_filtered_dataset for preview
                    # You might want to default to the last generated table for preview, or the combined_dataset
                    if model_state["intermediate_filtered_datasets"]:
                        # Get the name of the last generated filtered table
                        last_filtered_table_name = list(model_state["intermediate_filtered_datasets"].keys())[-1]
                        st.session_state[f"{active_model}_current_filtered_dataset"] = model_state["intermediate_filtered_datasets"][last_filtered_table_name]
                    else:
                        st.session_state[f"{active_model}_current_filtered_dataset"] = combined_dataset.copy() # Fallback

                    st.success("✅ All filters processed successfully!")    

                    # Preview the last filtered dataset if available
                    if model_state["intermediate_filtered_datasets"]:
                        last_filtered_table_name = list(model_state["intermediate_filtered_datasets"].keys())[-1]
                        last_filtered_df = model_state["intermediate_filtered_datasets"][last_filtered_table_name]
                        if isinstance(last_filtered_df, pd.DataFrame) and not last_filtered_df.empty:
                            with st.expander(f"📂 Preview of Filtered Table: {last_filtered_table_name}", expanded=False):
                                st.markdown(f"#### Preview of Filtered Table: {last_filtered_table_name}")
                                st.write(f"Shape: {last_filtered_df.shape}")
                                st.dataframe(last_filtered_df, use_container_width=True)
                    else:
                        st.info("The last filtered dataset is empty. Please check your filter configuration.")

                except Exception as e:
                    st.error(f"Error applying filters: {str(e)}")
            
            # Save the latest filtered tables of original tables
            # This will update model_state["intermediate_filtered_datasets"] which acts as the saved state
            model_state["filtered_datasets"] = model_state["intermediate_filtered_datasets"].copy()
            st.info("Latest filtered tables are saved and will be available for merging.")


    st.session_state[f"{active_model}_state"] = model_state # Always save changes back to session state

# --- Main Section ---
# Define a callback function to toggle the visibility of the filter section
def show_filter_data_callback():
    st.session_state.show_filter_data = not st.session_state.show_filter_data  # Toggle visibility

# Add the button with a callback
if "show_filter_data" not in st.session_state:
    st.session_state["show_filter_data"] = False

# Filter Data Button
col1, col2, col3 = st.columns([1, 2, 1])
with col2:
    st.button("🔄 Input Data Selection for Model", key="show_filter_data_button", on_click=show_filter_data_callback, use_container_width=True)


# Display the filter section only if the button has been clicked
if st.session_state.show_filter_data:
    filter_data_section()

st.markdown("---")
# Debugging breakpoint to inspect session state and variables
# --- Initialize Session State ---
# Initialize session state variables if they don't exist
active_model = st.session_state.active_model # Get active model name here
model_state = st.session_state.get(f"{active_model}_state", {}) # Get model state

if f"{active_model}_show_merge" not in st.session_state:
    st.session_state[f"{active_model}_show_merge"] = False
if f"{active_model}_merge_blocks" not in st.session_state:
    # Initialize with one default merge block
    st.session_state[f"{active_model}_merge_blocks"] = [{
        "left_table": "Bureau Data (Filtered)", # Default to the filtered data
        "right_table": "Loan-Level Data (Filtered)", # Default to the filtered data
        "how": "inner",
        "on": [],
        "left_on": [],
        "right_on": [],
        "merged_name": "",
    }]
if f"{active_model}_merged_tables" not in st.session_state:
    st.session_state[f"{active_model}_merged_tables"] = {}
if f"{active_model}_combined_dataset" not in st.session_state:
    st.session_state[f"{active_model}_combined_dataset"] = None # This will hold the final merged result


# --- Main Section ---
# Define a callback function to toggle the visibility of the filter section

# Debugging breakpoint to inspect session state and variables
# --- Initialize Session State ---
# Initialize session state variables if they don't exist
active_model = st.session_state.active_model # Get active model name here
model_state = st.session_state.get(f"{active_model}_state", {}) # Get model state

if f"{active_model}_show_merge" not in st.session_state:
    st.session_state[f"{active_model}_show_merge"] = False
if f"{active_model}_merge_blocks" not in st.session_state:
    # Initialize with one default merge block
    st.session_state[f"{active_model}_merge_blocks"] = [{
        "left_table": "Bureau Data (Filtered)", # Default to the filtered data
        "right_table": "Loan-Level Data (Filtered)", # Default to the filtered data
        "how": "inner",
        "on": [],
        "left_on": [],
        "right_on": [],
        "merged_name": "",
    }]
if f"{active_model}_merged_tables" not in st.session_state:
    st.session_state[f"{active_model}_merged_tables"] = {}
if f"{active_model}_combined_dataset" not in st.session_state:
    st.session_state[f"{active_model}_combined_dataset"] = None # This will hold the final merged result


############################################################################################################################################3

############################################################################################################################################3

# --- Merge Datasets Section ---
# Merge Datasets Button
col1, col2, col3 = st.columns([1, 2, 1]) # You might want to adjust these ratios for better button centering if needed
with col2:
    # Ensure the show_merge state is initialized for the active model
    active_model = st.session_state.active_model
    model_state = st.session_state.get(f"{active_model}_state", {})
    if "show_merge" not in model_state:
         model_state["show_merge"] = False
         st.session_state[f"{active_model}_state"] = model_state # Update session state if initializing

    # Use the updated width for the button column if you changed it previously
    # col1, col2, col3 = st.columns([1, 5, 1]) # Example if you want a wider button container
    st.button("🔄 Data Integration", key="merge_btn", on_click=show_merge_callback, use_container_width=True)


# Display the merge section if show_merge is True for the active model
active_model = st.session_state.active_model
model_state = st.session_state.get(f"{active_model}_state", {}) # Get model state

if model_state.get("show_merge", False): # Check the show_merge state within the model state

    # Prepare available tables for merging
    # Get raw, filtered, and previously merged tables from model state
    raw_datasets = model_state.get("raw_datasets", {})
    filtered_datasets = model_state.get("filtered_datasets", {})
    merged_tables = model_state.get("merged_tables", {})

    # Use the backend function to get the names of all tables available for merging
    table_names = feat_engg_backend.get_merge_available_table_names(raw_datasets, filtered_datasets, merged_tables)

    # Create a dictionary mapping these names to the actual DataFrames for UI logic
    # Combine raw, filtered, and merged datasets
    available_tables = raw_datasets.copy()
    available_tables.update(filtered_datasets)
    available_tables.update(merged_tables)

    # Initialize merge_blocks in model state if empty when the section is shown
    if "merge_blocks" not in model_state or not model_state["merge_blocks"]:
         # Add a default merge block if the list is empty and the section is shown
         if table_names: # Only add if there are tables available
              # Determine a sensible default for the left table (last merged or first available)
              last_merged_name = list(merged_tables.keys())[-1] if merged_tables else (table_names[0] if table_names else "") # Fallback, handle empty table_names
              # Ensure the last merged name is actually in the available tables
              if last_merged_name not in table_names:
                   last_merged_name = table_names[0] if table_names else ""


              # Determine a sensible default for the right table
              default_right_table = table_names[0] if table_names else ""
              if default_right_table == last_merged_name and len(table_names) > 1:
                   # Find a different table if the first available is the same as the default left
                   try:
                       current_index = table_names.index(default_right_table)
                       if current_index + 1 < len(table_names):
                           default_right_table = table_names[current_index + 1]
                       elif current_index > 0: # If next index is out of bounds, try previous
                            default_right_table = table_names[current_index - 1]
                       else:
                           default_right_table = table_names[0] # Fallback to first if only one table

                   except ValueError:
                       pass # Should not happen if default_right_table is in the list


              model_state["merge_blocks"] = [{
                  "left_table": last_merged_name, # Default to the name of the last merged table or first available
                  "right_table": default_right_table, # Default to another available table
                  "how": "inner",
                  "on": [],
                  "left_on": [],
                  "right_on": [],
                  "merged_name": "", # Start with an empty output name by default
              }]
         else:
              model_state["merge_blocks"] = [] # Ensure it's an empty list if no tables
         st.session_state[f"{active_model}_state"] = model_state # Update session state
         # st.rerun() # No need to rerun here, as the section is already being displayed


    # Default suffixes for handling duplicate column names after merge
    default_suffixes = ("_x", "_y")

    # --- Display and Configure Merge Operations ---
    # Iterate through each merge block defined in model state
    merge_blocks = model_state.get("merge_blocks", []) # Get the blocks from model_state

    # if not table_names and merge_blocks:
    #      st.warning("No datasets available for merging. Please check your data loading and filtering steps.")
         # Optionally clear merge blocks if they refer to non-existent tables
         # model_state["merge_blocks"] = []
         # st.session_state[f"{active_model}_state"] = model_state
         # st.rerun() # Rerun if clearing blocks
         # return # Exit the merge section if no tables
    # Start with all available tables (raw, filtered, merged)
    base_tables = raw_datasets.copy()
    base_tables.update(filtered_datasets)
    base_tables.update(merged_tables)

    # This dict will be updated as we go through each merge block
    intermediate_merged_tables = merged_tables.copy()

    # Display merge section description
    st.markdown(f"##### Combine all the tables into a unified dataset for streamlined analysis and modeling.")
    st.markdown(
    '<span style="color: red; font-weight: bold;">Note: Avoid selecting similar datasets (e.g., the original dataset and its filtered version) together, as this may lead to duplication or inconsistent merging.</span>',
    unsafe_allow_html=True
)


    for i, block in enumerate(merge_blocks):
        if i > 0:
            for prev_block in merge_blocks[:i]:
                prev_output_name = prev_block.get("merged_name")
                if prev_output_name and prev_output_name in intermediate_merged_tables:
                    base_tables[prev_output_name] = intermediate_merged_tables[prev_output_name]
        table_names = list(base_tables.keys())
        available_tables = base_tables.copy()  # <-- Make sure to update this for each block
        
        # --- Row 1: Remove button, Select Left Table, Select Right Table ---
        row1_cols = st.columns([0.5, 3, 3]) # Ratios adjusted for consistency

        with row1_cols[0]:
            # Cross Button to Remove Iteration
            if st.button("❌", key=f"remove_merge_{i}"):
                merge_blocks.pop(i)
                model_state["merge_blocks"] = merge_blocks # Update model_state
                st.session_state[f"{active_model}_state"] = model_state # Update session state
                st.rerun()

        # Ensure table_names is not empty before displaying subsequent elements in this block
        if not table_names:
             # Warning already displayed above the loop, just continue to next block
             continue # Skip rendering the rest of this block

        with row1_cols[1]:
            # Select the left table for the current merge operation
            left_table = st.selectbox(
                "Select Left Table",
                table_names,  # Options are all available table names
                key=f"merge_left_table_{i}",
                # Set default based on saved state or fallback to the first available table
                index=table_names.index(block.get("left_table", table_names[0])) if block.get("left_table") in table_names else 0
            )
            # Update block immediately
            merge_blocks[i]["left_table"] = left_table


        with row1_cols[2]:
            # Select the right table for the current merge operation
            right_table = st.selectbox(
                "Select Right Table",
                table_names,  # Options are all available table names
                key=f"merge_right_table_{i}",
                # Set default based on saved state or fallback to the first available table
                index=table_names.index(block.get("right_table", table_names[0])) if block.get("right_table") in table_names else 0
            )
            # Update block immediately
            merge_blocks[i]["right_table"] = right_table

        # Get column names for the selected left and right tables
        # Ensure the selected tables exist in available_tables before accessing columns
        left_df = available_tables.get(left_table, pd.DataFrame())
        right_df = available_tables.get(right_table, pd.DataFrame())

        left_cols = left_df.columns.tolist()
        right_cols = right_df.columns.tolist()
        # Find common columns between the two selected tables
        common_cols = list(set(left_cols) & set(right_cols))


        # --- Row 2: Select Column to Merge On, Select Columns from Left Table, Select Columns from Right Table ---
        # Use columns for the join key selections
        join_cols = st.columns([1, 1, 1]) # Adjust ratios as needed

        with join_cols[0]:
            # --- Select Merge On Column ---
            current_on_value = block.get("on", [])
            on_selected = bool(current_on_value and current_on_value[0])
            left_on_selected = bool(block.get("left_on"))
            right_on_selected = bool(block.get("right_on"))
            freeze_on = left_on_selected or right_on_selected

            # Only show column names, no blank, no default selection
            on = st.selectbox(
                "Select Merge On Column",
                common_cols,
                index=common_cols.index(current_on_value[0]) if on_selected and current_on_value[0] in common_cols else None,
                key=f"merge_on_{i}",
                help="Select a single column present in both tables to join on.",
                disabled=freeze_on,
                placeholder="Choose an option"  # Only available in Streamlit >=1.29
            )
            if on:
                merge_blocks[i]["on"] = [on]
            else:
                merge_blocks[i]["on"] = []
        
        freeze_left_right = on_selected

        with join_cols[1]:
            # --- Select Left On Columns ---
            left_on = st.multiselect(
                "Select Left On Columns",
                left_cols,
                default=block.get("left_on", []),
                key=f"merge_left_on_{i}",
                help="Select multiple columns from the left table to join on.",
                disabled=freeze_left_right  # Freeze if 'on' is selected
            )
            if not freeze_left_right:
                merge_blocks[i]["left_on"] = left_on

        with join_cols[2]:
            # --- Select Right On Columns ---
            right_on = st.multiselect(
                "Select Right On Columns",
                right_cols,
                default=block.get("right_on", []),
                key=f"merge_right_on_{i}",
                help="Select multiple columns from the right table to join on.",
                disabled=freeze_left_right  # Freeze if 'on' is selected
            )
            if not freeze_left_right:
                merge_blocks[i]["right_on"] = right_on

        # --- Row 3: Select Merge Type, Output Table ---
        # Use columns to place these two elements side-by-side
        merge_type_col, output_name_col = st.columns([1, 2]) # Adjust ratios as needed

        with merge_type_col:
            # Select the type of join (how)
            how = st.selectbox(
                "Select Merge Type",
                ["inner", "left", "right", "outer", "cross"],
                key=f"merge_how_{i}",
                # Set default based on saved state
                index=["inner", "left", "right", "outer", "cross"].index(block.get("how", "inner").lower())
            )
            # Update block immediately
            merge_blocks[i]["how"] = how

        with output_name_col:
            # --- Name the Resulting DataFrame ---
            # Calculate a suggested name (optional, but can be helpful)
            block_left_table = merge_blocks[i].get("left_table", "LeftTable")
            block_right_table = merge_blocks[i].get("right_table", "RightTable")
            block_how = merge_blocks[i].get("how", "inner")
            suggested_merged_name = f"{block_left_table}_merged_{block_right_table}_{block_how}_{i+1}" # Still calculate suggested name

            merged_name = st.text_input(
                "Output Table",
                value=block.get("merged_name", ""),  # Set default value to ""
                key=f"merge_merged_name_{i}",
                
            )
            # Update block immediately
            merge_blocks[i]["merged_name"] = merged_name

        # --- End of loop for a single merge block ---
        # The block dictionary is updated immediately after each widget's value is read,
        # and merge_blocks is a reference to the list in model_state.
        # An explicit consolidated update is not strictly necessary here but can be kept for clarity:
        # model_state["merge_blocks"][i] = {
        #     "left_table": merge_blocks[i]["left_table"],
        #     "right_table": merge_blocks[i]["right_table"],
        #     "how": merge_blocks[i]["how"],
        #     "on": merge_blocks[i]["on"],
        #     "left_on": merge_blocks[i]["left_on"],
        #     "right_on": merge_blocks[i]["right_on"],
        #     "merged_name": merge_blocks[i]["merged_name"],
        # }
        # st.session_state[f"{active_model}_state"] = model_state # Update session state


    model_state["merge_blocks"] = merge_blocks
    st.session_state[f"{active_model}_state"] = model_state
    
    # --- Buttons to Manage Merge Operations (outside the loop) ---
    if st.button("➕ Add Merge Operation", key="add_merge"):
        active_model = st.session_state.active_model
        model_state = st.session_state[f"{active_model}_state"]
        raw_datasets = model_state.get("raw_datasets", {})
        filtered_datasets = model_state.get("filtered_datasets", {})
        merged_tables = model_state.get("merged_tables", {})

        # Build available tables for merging (including all previous merged tables)
        available_tables = raw_datasets.copy()
        available_tables.update(filtered_datasets)
        available_tables.update(merged_tables)

        merge_blocks = model_state.get("merge_blocks", [])

        # Only try to merge if there is at least one block and it has a name
        if merge_blocks and merge_blocks[-1].get("merged_name"):
            try:
                # Only merge the last block (the new one)
                last_block = merge_blocks[-1]
                # Prepare a working copy of available tables for this merge
                working_tables = available_tables.copy()
                # Use backend to perform the merge for just this block
                merge_result = feat_engg_backend.apply_merge_blocks(working_tables, [last_block])
                # merge_result is a dict: {merged_name: merged_df}
                if last_block["merged_name"] in merge_result:
                    merged_tables[last_block["merged_name"]] = merge_result[last_block["merged_name"]]
                    model_state["merged_tables"] = merged_tables
                    st.success(f"Merged table '{last_block['merged_name']}' created successfully and is now available for further merges.")
                else:
                    st.error("Merge operation did not produce a table. Please check your configuration.")
            except Exception as e:
                st.error(f"Error creating merged table: {e}")

        # Add a new empty merge block for the next operation (default left_table to last merged)
        merged_keys = list(merged_tables.keys())
        last_merged_name = merged_keys[-1] if merged_keys else ""
        # Build available table names for the new block
        available_table_names = list(available_tables.keys()) + ([last_merged_name] if last_merged_name and last_merged_name not in available_tables else [])
        default_right_table = available_table_names[0] if available_table_names else ""
        if default_right_table == last_merged_name and len(available_table_names) > 1:
            default_right_table = available_table_names[1]
        model_state["merge_blocks"].append({
            "left_table": last_merged_name,
            "right_table": default_right_table,
            "how": "inner",
            "on": [],
            "left_on": [],
            "right_on": [],
            "merged_name": ""
        })
        st.session_state[f"{active_model}_state"] = model_state
        st.rerun()

    # --- Apply Merge Operations Button ---
    if st.button("✅ Apply Merge Operations", key="execute_merges", use_container_width=True):
        try:
            active_model = st.session_state.active_model
            model_state = st.session_state[f"{active_model}_state"]

            # Prepare the dictionary of all available datasets for the backend
            # Include raw, filtered, and previously merged tables
            all_available_datasets = model_state.get("raw_datasets", {}).copy()
            all_available_datasets.update(model_state.get("filtered_datasets", {}))
            # This is crucial: merged_tables should already contain results from previous 'Add Merge' clicks
            all_available_datasets.update(model_state.get("merged_tables", {}))


            if not all_available_datasets:
                 raise ValueError("No datasets available to perform merge operations.")

            merge_blocks = model_state.get("merge_blocks", []) # Get the current list of merge blocks

            if not merge_blocks:
                 raise ValueError("No merge operations defined to apply.")

            # Get only the last merge block
            last_merge_block = merge_blocks[-1]

            # Extract inputs for the last merge operation
            left_table_name = last_merge_block.get("left_table")
            right_table_name = last_merge_block.get("right_table")
            how = last_merge_block.get("how")
            final_merged_name = last_merge_block.get("merged_name") # This is the output name of the last merge

            if not left_table_name or not right_table_name:
                raise ValueError("Left or Right table name is missing for the last merge operation.")
            if left_table_name not in all_available_datasets:
                raise ValueError(f"Left table '{left_table_name}' for the last merge operation not found in available datasets.")
            if right_table_name not in all_available_datasets:
                raise ValueError(f"Right table '{right_table_name}' for the last merge operation not found in available datasets.")

            df_left = all_available_datasets[left_table_name]
            df_right = all_available_datasets[right_table_name]

            # Dynamically build merge parameters to avoid passing conflicting None values
            merge_params = {
                "df_left": df_left,
                "df_right": df_right,
                "how": how,
                "suffixes": ("_x", "_y") # Assuming default suffixes are still desired
            }

            # Only add 'on' if it's explicitly set (not None and not empty list)
            on_val = last_merge_block.get("on")
            if on_val and (isinstance(on_val, str) or (isinstance(on_val, list) and len(on_val) > 0)):
                merge_params["on"] = on_val
            else:
                # If 'on' is not used, check for 'left_on' and 'right_on'
                left_on_val = last_merge_block.get("left_on")
                right_on_val = last_merge_block.get("right_on")
                if (left_on_val and (isinstance(left_on_val, str) or (isinstance(left_on_val, list) and len(left_on_val) > 0))) and \
                   (right_on_val and (isinstance(right_on_val, str) or (isinstance(right_on_val, list) and len(right_on_val) > 0))):
                    merge_params["left_on"] = left_on_val
                    merge_params["right_on"] = right_on_val
                else:
                    # If no valid merge keys are specified at all, raise an error
                    raise ValueError("Merge requires 'on' OR 'left_on' and 'right_on' to be specified for the last operation.")


            # Perform only the last merge operation using the new backend function
            final_merged_df = feat_engg_backend.apply_single_merge(**merge_params)

            # Store the result of this single last merge in model state's merged_tables
            if final_merged_name:
                model_state["merged_tables"][final_merged_name] = final_merged_df
                model_state["combined_dataset"] = final_merged_df
                model_state["merge_status_message"] = f"✅ Last merge operation completed successfully! Result saved as: '{final_merged_name}'."
                model_state["merge_status_type"] = "success"
            else:
                # If the last merge block has no output name, generate a temporary one
                temp_merged_name = f"Last_Merge_Result_{uuid.uuid4().hex[:8]}" # Use UUID for uniqueness
                model_state["merged_tables"][temp_merged_name] = final_merged_df
                model_state["combined_dataset"] = final_merged_df
                model_state["merge_status_message"] = f"⚠️ Last merge block had no output name. Result saved as a temporary table: '{temp_merged_name}'."
                model_state["merge_status_type"] = "warning"

            # No st.rerun() here. The display will happen outside this button block.
            st.session_state[f"{active_model}_state"] = model_state # Save state immediately
        except ValueError as ve:
            model_state["merge_status_message"] = f"❌ Merge configuration error: {ve}"
            model_state["merge_status_type"] = "error"
            model_state["combined_dataset"] = None # Clear combined dataset on error
            st.session_state[f"{active_model}_operations_complete"]["merge"] = False
            st.session_state[f"{active_model}_state"] = model_state # Update session state
        except Exception as e:
            model_state["merge_status_message"] = f"❌ Error during merge operations: {str(e)}"
            model_state["merge_status_type"] = "error"
            model_state["combined_dataset"] = None # Clear combined dataset on error
            st.session_state[f"{active_model}_operations_complete"]["merge"] = False
            st.session_state[f"{active_model}_state"] = model_state # Update session state

    # --- Display Merge Status and Preview (Outside the button's if block) ---
    if model_state.get("merge_status_message"):
        if model_state["merge_status_type"] == "success":
            st.success(model_state["merge_status_message"])
        elif model_state["merge_status_type"] == "warning":
            st.warning(model_state["merge_status_message"])
        elif model_state["merge_status_type"] == "error":
            st.error(model_state["merge_status_message"])

        final_merged_df_to_display = model_state.get("combined_dataset")
        if isinstance(final_merged_df_to_display, pd.DataFrame) and not final_merged_df_to_display.empty:
            with st.expander("📂 Preview of Merged Table", expanded=False):
                st.markdown("#### Preview of Merged Table")
                st.write(f"Shape of the last merged dataset: {final_merged_df_to_display.shape}") # Debug print
                st.dataframe(final_merged_df_to_display.head(10), use_container_width=True, hide_index=True)
        elif model_state["merge_status_type"] != "error": # Only show info if not already an error message
            st.info("The last merged dataset is empty. Please check your merge configuration.")

        # Clear the message after displaying to avoid persistence across unrelated reruns
        # This is important for new operations to show fresh status
        model_state["merge_status_message"] = None
        model_state["merge_status_type"] = None
        st.session_state[f"{active_model}_state"] = model_state # Update session state after clearing

st.markdown("---")  # Separator for clarity after merge section

############################################################################################################################################3

# --- Recommend Features Button ---
if 'active_model' not in st.session_state:
    st.session_state.active_model = "Forecast_Model"
active_model = st.session_state.active_model

# Initialize session state dictionaries if not present
if f"{active_model}_operations_complete" not in st.session_state:
    st.session_state[f"{active_model}_operations_complete"] = {}
if f"{active_model}_state" not in st.session_state:
    st.session_state[f"{active_model}_state"] = {}

# Initialize per-model accept flags
if f"{active_model}_accept_ai_done" not in st.session_state:
    st.session_state[f"{active_model}_accept_ai_done"] = False
if f"{active_model}_accept_ai_success" not in st.session_state:
    st.session_state[f"{active_model}_accept_ai_success"] = False
##############################################################################  
# --- Recommend Features Button ---
st.markdown("## AI Generated Features that are recommended to be used in the model.")
col1, col2, col3 = st.columns([1, 2, 1])
with col2:
    if st.button("✨ Recommend Features (AI)", key="recommend_features_ai", use_container_width=True):
        if st.session_state.get(f"{active_model}_accept_ai_done", False):
            st.info("AI recommendations have already been accepted for this model. Skipping LLM call.")
        elif not GEMINI_API_KEY_CONFIGURED:
            st.error("Gemini API Key is not configured. Cannot recommend features. Please check `genai_utils.py` and your .env file.")
        else:
            try:
                with st.spinner("🧠 Calling Generative AI for feature recommendations..."):
                    current_dataset = model_state.get("combined_dataset", pd.DataFrame())

                    if current_dataset is None or not isinstance(current_dataset, pd.DataFrame) or current_dataset.empty:
                        st.error("The 'merged_dataset' is empty or not a DataFrame. Cannot generate recommendations.")
                    else:
                        dataset_description = summarize_dataset_columns(current_dataset.head())  # Use head() for brevity
                        
                        st.markdown("#### Dataset Summary Sent to AI:")
                        st.text_area("Input to AI", dataset_description, height=100, disabled=True)

                        recommendations_text = get_recommended_features_gemini(dataset_description)

                        if recommendations_text.startswith("Error:") or "An error occurred" in recommendations_text:
                            st.error(f"Failed to get recommendations: {recommendations_text}")
                        else:
                            st.markdown("#### Raw AI Response:")
                            st.text_area("Gemini Raw Output", recommendations_text, height=150, disabled=True)
                            
                            recommended_features_df = parse_gemini_recommendations(recommendations_text)

                            if not recommended_features_df.empty:
                                st.session_state.feature_info = recommended_features_df
                                st.session_state.recommended_features = recommended_features_df.copy()
                                
                                st.session_state[f"{active_model}_operations_complete"]["recommend"] = True
                                st.success("AI Recommended features generated!")
                                st.rerun()
                            else:
                                st.warning("AI recommendations received, but no features could be parsed or extracted.")
            except Exception as e:
                st.error(f"Error during AI feature recommendation process: {str(e)}")

# Display recommended features if available
if st.session_state.get(f"{active_model}_operations_complete", {}).get("recommend", False) and \
   hasattr(st.session_state, 'feature_info') and \
   isinstance(st.session_state.feature_info, pd.DataFrame) and \
   not st.session_state.feature_info.empty:

    with st.expander("💡 AI Recommended Engineered Features", expanded=False):

        display_df = st.session_state.feature_info.copy()
        expected_cols_display = ["Feature", "Description", "Primary Event Impact", "Data Type", "Derivation", "Justification"]
        for col in expected_cols_display:
            if col not in display_df.columns:
                display_df[col] = "N/A"

        column_config = {
            "Feature": st.column_config.TextColumn("Feature 💡", width="medium", disabled=True),
            "Description": st.column_config.TextColumn("Full Description 📝", width="large", disabled=True),
            "Primary Event Impact": st.column_config.TextColumn("Primary Impact 🎯", width="medium", disabled=True),
            "Data Type": st.column_config.TextColumn("Data Type", width="small", disabled=True),
        }

        st.data_editor(
            display_df[["Feature", "Description", "Primary Event Impact", "Data Type"]],
            column_config=column_config,
            hide_index=True,
            use_container_width=True,
            key="recommended_features_ai_editor"
        )

        st.markdown("---")
        st.markdown("#### 🧪 Full Derivations and Justifications")
        st.dataframe(
            display_df[["Feature", "Derivation", "Justification"]],
            use_container_width=True
        )
# "Min": st.column_config.TextColumn("Min", width="small", disabled=True),
# "Max": st.column_config.TextColumn("Max", width="small", disabled=True),
# "Mean": st.column_config.TextColumn("Mean", width="small", disabled=True),
# Apply recommended features to dataset if not already accepted


if st.session_state.get(f"{active_model}_operations_complete", {}).get("recommend", False) and \
   hasattr(st.session_state, 'recommended_features') and \
   isinstance(st.session_state.recommended_features, pd.DataFrame) and \
   not st.session_state.recommended_features.empty and \
   not st.session_state.get(f"{active_model}_accept_ai_done", False):

    current_dataset = model_state.get("combined_dataset", pd.DataFrame())
    recommended_features = st.session_state.recommended_features

    if current_dataset.empty:
        st.warning("The merged dataset is empty. Cannot execute recommended features.")
    else:
        try:
            recommended_features_records = recommended_features.to_dict(orient="records")
            updated_dataset,output_dict = apply_recommended_features(current_dataset, recommended_features_records)
            retry_no = 0
            max_retries = 4

            while retry_no < max_retries:
                res_error = output_dict['res_error']

                print("RETRY NO : ",f"{retry_no}")

                if not res_error:
                    break

                retry_no += 1
                updated_dataset,output_dict = apply_recommended_features(current_dataset, recommended_features_records)
            
        
            # Save updated dataset in session state
            st.session_state[f"{active_model}_updated_dataset"] = updated_dataset

            # Save in model_state
            model_state = st.session_state[f"{active_model}_state"]
            model_state["updated_dataset"] = updated_dataset.copy()

            # Mark acceptance done
            st.session_state[f"{active_model}_operations_complete"]["accept_ai"] = True
            st.session_state[f"{active_model}_accept_ai_success"] = True
            st.session_state[f"{active_model}_accept_ai_done"] = True

            st.rerun()
        except Exception as e:
            st.error(f"Error accepting AI recommended features: {str(e)}")

        

if st.session_state.get(f"{active_model}_operations_complete", {}).get("recommend", False) and \
   hasattr(st.session_state, 'recommended_features') and \
   isinstance(st.session_state.recommended_features, pd.DataFrame) and \
   not st.session_state.recommended_features.empty and \
   not st.session_state.get(f"{active_model}_accept_ai_done", False):

    col1_accept, col2_accept, col3_accept = st.columns([1, 2, 1])
    with col2_accept:
        if st.button("✅ Accept AI Recommended Features", key="accept_recommended_features_ai", use_container_width=True):
            try:
                updated_dataset = st.session_state.get(f"{active_model}_updated_dataset", pd.DataFrame())

                if updated_dataset.empty:
                    st.warning("Updated dataset is empty. Cannot save.")
                else:
                    model_state = st.session_state[f"{active_model}_state"]
                    model_state["updated_dataset"] = updated_dataset.copy()

                    st.session_state[f"{active_model}_operations_complete"]["accept_ai"] = True
                    st.session_state[f"{active_model}_accept_ai_success"] = True
                    st.session_state[f"{active_model}_accept_ai_done"] = True
                    st.rerun()
            except Exception as e:
                st.error(f"Error accepting AI recommended features: {str(e)}")

# Display success message
if st.session_state.get(f"{active_model}_accept_ai_success", False):
    st.success("✅ AI recommended features have been accepted and saved!")
    st.session_state[f"{active_model}_accept_ai_success"] = False



# Always display updated dataset if available
updated_dataset = st.session_state.get(f"{active_model}_updated_dataset", pd.DataFrame())
if isinstance(updated_dataset, pd.DataFrame) and not updated_dataset.empty:
    with st.expander("📂 View Updated Dataset with Recommended Features", expanded=False):
        st.markdown("### Updated Dataset")
        st.write(f"Shape: {updated_dataset.shape}")
        st.dataframe(updated_dataset.head(), use_container_width=True)

st.markdown("---")

############# --- Data Transformation Buttons ---###############
st.markdown("## 🔧 Feature Transformation")
st.markdown("##### Customize the features based on the business requirements.")

# Create a centered container for the buttons
col1, col2, col3 = st.columns([1, 2, 1])  # Unequal columns to center the buttons
with col2:  # Middle column
    if st.button(" Single Feature Transformation", key="transform_btn", use_container_width=True):
        model_state["show_popup1"] = True
        st.rerun()

# --- Popup 1: Single Feature Transformations ---
if model_state.get("show_popup1", False):
    st.markdown("### 🔧 Single Feature Transformation")

    # --- INPUT CHANGE: Explicitly mention the input dataset ---
    st.info("Applying single feature transformations to the **Recommended Features**.")

    input_features_df = model_state.get("updated_dataset",pd.DataFrame())

    if input_features_df.empty:
        st.warning("No features available for single feature transformation. Please acknowledge recommended features first.")
        input_features = []
    else:
        input_features = input_features_df.columns.tolist()


    # Initialize transform blocks if empty
    if not model_state["transform_blocks"]:
        model_state["transform_blocks"] = [{
            "feature": input_features[0] if input_features else "",
            "operation": "Addition", # Default operation
            "value": 1.0, # Default value
            "output_name": ""
        }]

    # Show transformation blocks
    # Fetch operations from backend
    all_single_operations = feat_engg_backend.get_single_feature_transform_operations()

    for i, block in enumerate(model_state["transform_blocks"]):
        st.markdown(f"**Transformation #{i+1}**")
        col1, col2, col3, col4, col5 = st.columns([0.5, 2, 2, 2, 2])

        with col1:
            if st.button("❌", key=f"remove_single_{i}"):
                model_state["transform_blocks"].pop(i)
                st.rerun()

        with col2:
            # Only show feature selection if we have features
            if input_features:
                feature = st.selectbox(
                    "Select Feature",
                    input_features,
                    key=f"single_feature_{i}",
                    index=input_features.index(block.get("feature", input_features[0])) if block.get("feature") in input_features else 0
                )
            else:
                # If no features, default to None or an empty string, warning is already above
                feature = None

        with col3:
            operation = st.selectbox(
                "Operation",
                # --- Changed: Use backend function to get operations ---
                all_single_operations,
                key=f"single_operation_{i}",
                index=all_single_operations.index(block.get("operation", "Addition")) if block.get("operation", "Addition") in all_single_operations else 0
            )

        with col4:
            # --- Changed: Added 'Rounding' to freeze_value_ops ---
            freeze_value_ops = ["Rename", "Log", "Square Root", "Absolute Value", "Rounding"]
            if operation in freeze_value_ops:
                default_val = 0 if operation == "Rename" else 1 # Rename could technically use a default of 0 or similar
                value = st.number_input(
                    "Value",
                    value=default_val,
                    key=f"single_value_{i}",
                    disabled=True # Value input disabled for these operations
                )
            elif operation in ["Addition", "Subtraction", "Multiplication", "Division", "Power"]:
                # Ensure value is float for arithmetic operations' default input
                value = st.number_input(
                    "Value",
                    value=float(block.get("value", 1.0)), # Cast to float for consistency
                    key=f"single_value_{i}"
                )
            else: # Fallback for any other operation type that might need a value
                value = st.number_input(
                    "Value",
                    value=float(block.get("value", 1.0)), # Cast to float
                    key=f"single_value_{i}"
                )


        with col5:
            if feature:
                # --- Changed: Added 'Rounding' to output name suggestion logic ---
                if operation == "Rename":
                    suggested_output = f"{feature}_renamed"
                elif operation == "Log":
                    suggested_output = f"{feature}_log"
                elif operation == "Square Root":
                    suggested_output = f"{feature}_sqrt"
                elif operation == "Absolute Value":
                    suggested_output = f"{feature}_abs"
                elif operation == "Rounding":
                    suggested_output = f"{feature}_rounded"
                elif value is not None:
                    # Generic suggestion for operations with a numerical value
                    op_symbol = {
                        "Addition": "_plus_", "Subtraction": "_minus_",
                        "Multiplication": "_mult_", "Division": "_div_",
                        "Power": "_pow_"
                    }.get(operation, "_")
                    suggested_output = f"{feature}{op_symbol}{str(value).replace('.', '')}"
                else: # Fallback if no specific suggestion can be made
                    suggested_output = f"{feature}_{operation.replace(' ', '').lower()}"

                prev_suggestion = block.get("prev_suggestion", "")
                prev_output_name = block.get("output_name", "")

                # Logic to retain user's custom output name unless it matches a previous suggestion
                if not prev_output_name or prev_output_name == prev_suggestion:
                    output_name = suggested_output
                else:
                    output_name = prev_output_name

                output_name = st.text_input(
                    "Output Feature",
                    value=output_name,
                    key=f"single_output_{i}"
                )

                # Update the model_state with current block's configuration
                model_state["transform_blocks"][i] = {
                    "feature": feature,
                    "operation": operation,
                    "value": value,
                    "output_name": output_name,
                    "prev_suggestion": suggested_output # Store the current suggestion to compare next time
                }

    if st.button("➕ Add Transformation", key="add_transform"):
        if input_features:
            model_state["transform_blocks"].append({
                "feature": input_features[0],
                "operation": "Addition",
                "value": 1.0,
                "output_name": ""
            })
            st.rerun()
        else:
            st.warning("Please ensure data is available before adding transformations.")

    # --- Apply Transformation Button ---
    if st.button("✅ Apply Transformation", key="apply_single_transform"):
        try:
            if input_features_df.empty:
                st.warning("No features available. Please ensure data is available.")
            else:
                transformed_features = {}
                successful_transformations = []
                # Get the current state of the input features for sequential application
                current_transformed_df = input_features_df.copy()

                for block in model_state["transform_blocks"]:
                    feature = block["feature"]
                    operation = block["operation"]
                    output_name = block["output_name"]

                    if not feature or not operation or not output_name:
                        st.error(f"Skipping incomplete transformation block: {block}")
                        continue # Skip to the next block if essential fields are missing

                    # Apply transformation using the backend function
                    try:
                         current_transformed_df = feat_engg_backend.apply_single_feature_transform(
                             current_transformed_df,
                             block
                         )
                         successful_transformations.append(f"- Applied transformation '{operation}' on '{feature}' to create '{output_name}'")
                    except (ValueError, TypeError, Exception) as e:
                         st.error(f"Error applying transformation block for '{feature}' with operation '{operation}': {e}")
                         # Do not continue processing if a block fails, to prevent cascading errors
                         break # Stop processing further blocks on first error

                # Update session state with the new DataFrame containing transformed features
                # Only update if all blocks processed without a fatal error (no break occurred)
                if not successful_transformations and not model_state["transform_blocks"]:
                    # If no blocks were processed and there were no blocks, maybe a message
                    pass
                elif len(successful_transformations) == len(model_state["transform_blocks"]):
                    model_state["single_transformed_features"] = current_transformed_df # Update the single_transformed_features
                    st.session_state.single_transform_success = "✅ Single feature transformations applied successfully!"
                    # Display list of successful transformations
                    st.info("Successful transformations:\n" + "\n".join(successful_transformations))
                elif successful_transformations: # Some blocks worked, but not all (due to 'break' above)
                    model_state["single_transformed_features"] = current_transformed_df # Update with partially transformed data
                    st.session_state.single_transform_success = "⚠️ Some single feature transformations applied. Check errors above for skipped transformations."
                    st.info("Successful transformations:\n" + "\n".join(successful_transformations))
                else: # No successful transformations
                    st.session_state.single_transform_success = "❌ No single feature transformations were applied due to errors."


                # Clear the transform blocks after successful application (or partial application if errors occurred)
                # This ensures the UI resets for the next set of transformations
                model_state["transform_blocks"] = []
                st.rerun()
        except Exception as e:
            # Catching any remaining unexpected errors from the entire 'Apply Transformation' process
            st.error(f"An unexpected error occurred during the application of transformations: {str(e)}")


    # Display success message if it exists (from previous rerun)
    if st.session_state.get("single_transform_success"):
        if "✅" in st.session_state.single_transform_success:
            st.success(st.session_state.single_transform_success)
        elif "⚠️" in st.session_state.single_transform_success:
            st.warning(st.session_state.single_transform_success)
        elif "❌" in st.session_state.single_transform_success:
            st.error(st.session_state.single_transform_success)

        st.session_state.single_transform_success = None # Clear after displaying



##########################################################################################################################################################

# --- Multi-Feature Transformation Section ---
st.markdown("###  Multiple Features Transformation")

# IMPORTANT: Ensure active_model and model_state are defined here or globally
if "active_model" not in st.session_state:
    st.info("Please select or initialize a model first to use Multi-Feature Transformation.")
    st.stop() # Stops execution of the rest of the script if no active model

active_model = st.session_state.active_model
model_state = st.session_state[f"{active_model}_state"]

# Get the current DataFrame for this section from the model's state.
# This now comes from single_transformed_features
current_df_for_multi_feature = model_state.get("single_transformed_features", pd.DataFrame())

# --- IMPORTANT: Early Exit if no data is available ---
if current_df_for_multi_feature.empty:
    st.info("No data available for Multi-Feature Transformation. Please ensure you have completed single feature transformation steps.")
    st.stop() # Stops execution of the rest of this section if no data


# Initialize multi transform blocks if empty
# This provides a default empty block if the list was cleared or never initialized for this model.
if not model_state["multi_transform_blocks"]:
    model_state["multi_transform_blocks"] = [{
        "features": [],
        "operation": "",
        "output_name": ""
    }]

# Show transformation blocks
for i, block in enumerate(model_state["multi_transform_blocks"]):
    st.markdown(f"**Transformation #{i+1}**")
    col1, col2, col3, col4 = st.columns([0.5, 2, 2, 2])

    with col1:
        # Corrected key for remove button
        if st.button("❌", key=f"remove_multi_block_{active_model}_{i}"):
            model_state["multi_transform_blocks"].pop(i)
            st.rerun()

    with col2:
        available_features = feat_engg_backend.get_features_for_table("data", {"data": current_df_for_multi_feature})
        if available_features:
            selected_features = st.multiselect(
                "Choose Features to Combine",
                available_features,
                default=block.get("features", []),
                key=f"multi_features_select_{active_model}_{i}" # Explicit key
            )
            model_state["multi_transform_blocks"][i]["features"] = selected_features
        else:
            st.warning("No features available in the current dataset. Please check data loading and previous steps.")

    with col3:
        # The AI backend expects a free-form text description of the operation.
        operation_text = st.text_input(
             "Describe the transformation (AI will interpret)",
             value=block.get("operation", ""),
             placeholder="e.g.,'ratio of col_A to col_B'",
             key=f"multi_operation_text_{active_model}_{i}" # Explicit key
        )
        model_state["multi_transform_blocks"][i]["operation"] = operation_text

    with col4:
        output_name = st.text_input(
            "Name for New Feature",
            value=block.get("output_name", ""),
            key=f"multi_output_name_{active_model}_{i}" # Explicit key
            )   
        model_state["multi_transform_blocks"][i]["output_name"] = output_name


if st.button("➕ Add New Feature Combination", key=f"add_multi_transform_button_{active_model}"): # Explicit key
    if not current_df_for_multi_feature.empty:
        model_state["multi_transform_blocks"].append({
            "features": [],
            "operation": "",
            "output_name": ""
        })
        st.rerun()
    else:
        st.warning("Please ensure data is loaded and available before adding transformations.")

# --- Apply All Multi-Feature Transformations Button ---

if st.button("✅ Apply all transformations", key=f"apply_multi_transforms_button_{active_model}"): # Explicit key
    try:
        if not model_state["multi_transform_blocks"]:
            st.warning("No multi-feature transformation blocks defined. Please add at least one.")
            # No st.stop() here, allow warning to display
        else:
            # Call the new backend function for AI-driven multi-feature transformations
            final_transformed_df = feat_engg_backend.apply_all_ai_driven_multi_feature_transforms(
                current_df_for_multi_feature.copy(), # Pass a copy of the input DataFrame
                model_state["multi_transform_blocks"] # Pass the entire list of transformation blocks
            )

            # Store the result in model_state["final_transformed_features"]
            model_state["final_transformed_features"] = final_transformed_df

            # Update success message for the model state (handled by the display block below)
            model_state["multi_transform_success"] = "✅ Multi-feature transformations applied successfully!"

            # Optional: Save the updated features to a CSV file (use final_transformed_features)
            # This is a good place if you want to persist the output of multi-feature transformations.
            # combined_dataset_file = os.path.join("data_registry", active_model, "transformed_features.parquet")
            # os.makedirs(os.path.dirname(combined_dataset_file), exist_ok=True)
            # model_state["final_transformed_features"].to_parquet(combined_dataset_file, index=False)
            # st.info(f"Transformed features saved to: {combined_dataset_file}")

            # Clear the transform blocks after successful application
            model_state["multi_transform_blocks"] = []
            st.rerun() # Rerun to clear blocks and update UI (this will also trigger the success message display)

    except Exception as e:
        st.error(f"An unexpected error occurred during multi-feature transformations: {str(e)}")
        # Update error message for the model state
        model_state["multi_transform_success"] = "❌ Multi-feature transformations failed."

# --- Display Success/Error Message for Multi-Feature Transformation ---
# This block should be placed directly after the "Apply all transformations" button section.
if model_state.get("multi_transform_success"): # Use .get() for safety
    if "✅" in model_state["multi_transform_success"]:
        st.success(model_state["multi_transform_success"])
    elif "❌" in model_state["multi_transform_success"]:
        st.error(model_state["multi_transform_success"])
    elif "⚠️" in model_state["multi_transform_success"]:
        st.warning(model_state["multi_transform_success"])

    # IMPORTANT: Clear the message after displaying it so it doesn't persist
    model_state["multi_transform_success"] = None




st.markdown("---")


###################################################################################################################################################

# --- Data Selection Section (Start of the requested section) ---

# --- Target Variable Selection ---
st.markdown("## 🎯 Target Variable Selection")
st.markdown("#### Preview the Feature that will store the value of output for selected model.")

# Hardcoded mapping for each model
MODEL_TARGET_MAP = {
    "Forecast Model": "Profitability_GBP",
    "Charge-Off Model": "COF_EVENT_LABEL",
    "Prepayment Model": "PREPAYMENT_EVENT_LABEL"
}

input_df_for_target = model_state.get("final_transformed_features", pd.DataFrame())
target_variable = MODEL_TARGET_MAP.get(active_model, "")

if not input_df_for_target.empty and target_variable:
    st.text_input(
    "Target Variable (auto-selected for this model)",
    value=target_variable,
    disabled=True,
    key=f"target_variable_placeholder_{active_model}"
)
    # Remove the target variable from the features for mandatory/good-to-have
    features_for_mandatory_df = input_df_for_target.drop(columns=[target_variable], errors='ignore').copy()
    model_state["features_for_mandatory"] = features_for_mandatory_df
    model_state["final_dataset"] = input_df_for_target.copy()
    model_state["target_column"] = target_variable
    model_state["target_feature"] = target_variable
else:
    st.info("Please complete multi-feature transformations first to select a target variable.")

st.markdown("---") # Separator after target selection


# --- Mandatory Features Section ---
st.subheader("📌 Mandatory Features")

combined_data_for_mandatory = model_state.get("features_for_mandatory", pd.DataFrame())

# Build a combined feature description map (metadata + AI)
combined_feature_desc_map = feature_desc_map.copy()
ai_feature_info_df = st.session_state.get('feature_info', pd.DataFrame())
if not ai_feature_info_df.empty and "Feature" in ai_feature_info_df.columns and "Description" in ai_feature_info_df.columns:
    for _, row in ai_feature_info_df.iterrows():
        feat = row["Feature"]
        desc = row["Description"]
        if pd.notna(feat) and pd.notna(desc):
            combined_feature_desc_map[feat] = desc

if combined_data_for_mandatory.empty:
    st.warning("No features available after target variable selection. Please ensure a target variable is selected.")
else:
    # Get mandatory features from backend
    mandatory_features = feat_engg_backend.select_mandatory_features(combined_data_for_mandatory)
    model_state["selected_mandatory_features"] = mandatory_features

    # Remove mandatory features from main dataset
    features_after_mandatory_df = combined_data_for_mandatory.drop(
        columns=[f for f in mandatory_features if f in combined_data_for_mandatory.columns],
        errors='ignore'
    ).copy()
    model_state["features_after_mandatory"] = features_after_mandatory_df

    # Define or expand feature descriptions
    feature_descriptions = {
        "OPB": "Outstanding Principal Balance of the customer's loan",
        "interest_rate": "Current interest rate applicable to the customer's loan",
        "tenure": "Duration of the loan in months",
        "credit_score_band": "Customer's credit score category (Excellent, Good, Fair, Poor)",
        "LTV": "Loan-to-Value ratio indicating the risk level of the loan",
        "loan_amount": "The total amount of the loan",
        "age": "Age of the customer",
        "employment_status": "Current employment status of the customer"
    }
    for feature in combined_data_for_mandatory.columns:
        feature_descriptions.setdefault(feature, "Transformed or engineered feature based on original data.")

    present_mandatory_features = [feat for feat in mandatory_features if feat in combined_data_for_mandatory.columns]

    if present_mandatory_features:
<<<<<<< HEAD
        st.dataframe(pd.DataFrame({"Mandatory Features": present_mandatory_features}), hide_index=True)
=======
        mandatory_features_df = pd.DataFrame({
            "Mandatory Feature": present_mandatory_features,
            "Description": [combined_feature_desc_map.get(f, "No description available") for f in present_mandatory_features]
        })
        st.dataframe(mandatory_features_df, hide_index=True)
        # Check if all defined mandatory features are present (from the backend's selection)
>>>>>>> 61222d48
        if len(present_mandatory_features) == len(mandatory_features):
            st.success("All mandatory attributes are available and selected by the model.")
        else:
            missing_mandatory = [feat for feat in mandatory_features if feat not in combined_data_for_mandatory.columns]
            st.warning(f"Some mandatory features selected by the model are missing: {', '.join(missing_mandatory)}")
    else:
        st.info("No mandatory features identified in the dataset.")

st.markdown("---")


<<<<<<< HEAD
=======

>>>>>>> 61222d48
# --- Good-to-Have Features Section ---
st.subheader("🧠 Optional AI-Recommended Features")

# Exclude mandatory features from optional list
available_optional_features = [
    feat for feat in combined_data_for_mandatory.columns
    if feat not in present_mandatory_features
]

checkbox_state_key = f"{active_model}_feature_checkboxes"
select_all_state_key = f"{active_model}_select_all_clicked"

# Initialize session state
if checkbox_state_key not in st.session_state:
    st.session_state[checkbox_state_key] = {}

if select_all_state_key not in st.session_state:
    st.session_state[select_all_state_key] = False

# Search functionality
search_query = st.text_input("🔍 Search Features (name or description)", value="", placeholder="e.g. age, purchase_count")

features_df = pd.DataFrame({
    "Feature": available_optional_features,
    "Description": [feature_descriptions.get(feat, "No description available") for feat in available_optional_features]
})

<<<<<<< HEAD
if search_query:
    filtered_df = features_df[
        features_df["Feature"].str.contains(search_query, case=False, na=False) |
        features_df["Description"].str.contains(search_query, case=False, na=False)
    ]
else:
    filtered_df = features_df.copy()
=======
    # --- Build a combined feature description map ---
    combined_feature_desc_map = feature_desc_map.copy()


    # Add/override with AI-recommended feature descriptions if available
    ai_feature_info_df = st.session_state.get('feature_info', pd.DataFrame())
    if not ai_feature_info_df.empty and "Feature" in ai_feature_info_df.columns and "Description" in ai_feature_info_df.columns:
        for _, row in ai_feature_info_df.iterrows():
            feat = row["Feature"]
            desc = row["Description"]
            if pd.notna(feat) and pd.notna(desc):
                combined_feature_desc_map[feat] = desc

    all_features_df = pd.DataFrame({
    "Feature": available_optional_features,
    "Description": [combined_feature_desc_map.get(feat, "No description available") for feat in available_optional_features],
})
>>>>>>> 61222d48

# Select all checkbox
select_all_ui = st.checkbox("Select All Features", value=False, key="select_all_ui")

# Apply select all / deselect all
if select_all_ui and not st.session_state[select_all_state_key]:
    for feat in filtered_df["Feature"]:
        st.session_state[checkbox_state_key][feat] = True
    st.session_state[select_all_state_key] = True
    st.rerun()

elif not select_all_ui and st.session_state[select_all_state_key]:
    for feat in filtered_df["Feature"]:
        st.session_state[checkbox_state_key][feat] = False
    st.session_state[select_all_state_key] = False
    st.rerun()

# Reflect selection state
filtered_df["Select"] = [
    st.session_state[checkbox_state_key].get(feat, False) for feat in filtered_df["Feature"]
]
filtered_df["Select"] = filtered_df["Select"].astype(bool)  # <-- Ensure boolean type

# Display table
edited_df = st.data_editor(
    filtered_df,
    column_config={
        "Feature": st.column_config.TextColumn("Feature 🔍", width="medium", disabled=True),
        "Description": st.column_config.TextColumn("Description", width="large", disabled=True),
        "Select": st.column_config.CheckboxColumn("Select", width="small", help="Select this feature"),
    },
    hide_index=True,
    use_container_width=True,
    key=f"{active_model}_feature_editor"
)

# Update selections
for feature, selected in zip(edited_df["Feature"], edited_df["Select"]):
    st.session_state[checkbox_state_key][feature] = selected

# Save selected features globally
selected_features = [
    feat for feat, selected in st.session_state[checkbox_state_key].items()
    if selected and feat not in present_mandatory_features
]
st.session_state[f"{active_model}_selected_features"] = selected_features

st.markdown(f"✅ **{len(selected_features)} features selected.**")


if st.button("📊 Show Selected Attributes"):
    all_features_summary = []
    feature_types = []

    selected_mandatory_features = model_state.get("selected_mandatory_features", [])
    for feature in selected_mandatory_features:
        all_features_summary.append(feature)
        feature_types.append("Mandatory")

    for feature in st.session_state.get(f"{active_model}_selected_features", []):
        all_features_summary.append(feature)
        feature_types.append("Selected")

    original_df_for_final_dataset = model_state.get("final_transformed_features", pd.DataFrame()).copy()
    target_col_name = model_state.get("target_feature")

    if target_col_name and target_col_name in original_df_for_final_dataset.columns:
        all_features_summary.append(target_col_name)
        feature_types.append("Target")
    else:
        if not target_col_name:
            st.warning("No target variable selected. The final dataset will not include a target column.")
        else:
            st.warning(f"Selected target variable '{target_col_name}' not found in the transformed dataset.")

    features_to_include_in_final = [f for f in all_features_summary if f in original_df_for_final_dataset.columns]
    features_to_include_in_final = list(dict.fromkeys(features_to_include_in_final))  # Remove duplicates

    if all_features_summary:
        summary_df = pd.DataFrame({
            "Feature": all_features_summary,
            "Type": feature_types
        })

        st.subheader("Selected Features Summary")
        st.dataframe(summary_df, use_container_width=True, hide_index=True)

        if features_to_include_in_final and not original_df_for_final_dataset.empty:
            model_state[f"final_dataset"] = original_df_for_final_dataset[features_to_include_in_final].copy()
        else:
            st.warning("No features selected to create the final dataset.")
            model_state[f"final_dataset"] = pd.DataFrame()


        # --- PARQUET FILE SAVING LOGIC (NOW HERE at the very end) ---
        final_dataset_with_target = model_state.get("final_dataset", pd.DataFrame())
        if not final_dataset_with_target.empty:
                # Create a subfolder in `data_registry` for the active model
                data_registry_subfolder = os.path.join("data_registry", active_model)
                os.makedirs(data_registry_subfolder, exist_ok=True)

                # Save the final dataset as a Parquet file
                final_dataset_path = os.path.join(data_registry_subfolder, f"{model_state[f'target_feature']}_final_dataset.parquet")
                final_dataset_with_target.to_parquet(final_dataset_path, index=False)

                # Save the file path in session state for use in the next page
                st.session_state[f"{active_model}_final_dataset_path"] = final_dataset_path

                st.success(f"Feature selection for '{active_model}' completed successfully!")
        else:
            st.warning("Final dataset is empty, cannot save Parquet file.")

        




# ####################################################################################################<|MERGE_RESOLUTION|>--- conflicted
+++ resolved
@@ -2430,16 +2430,12 @@
     present_mandatory_features = [feat for feat in mandatory_features if feat in combined_data_for_mandatory.columns]
 
     if present_mandatory_features:
-<<<<<<< HEAD
-        st.dataframe(pd.DataFrame({"Mandatory Features": present_mandatory_features}), hide_index=True)
-=======
         mandatory_features_df = pd.DataFrame({
             "Mandatory Feature": present_mandatory_features,
             "Description": [combined_feature_desc_map.get(f, "No description available") for f in present_mandatory_features]
         })
         st.dataframe(mandatory_features_df, hide_index=True)
         # Check if all defined mandatory features are present (from the backend's selection)
->>>>>>> 61222d48
         if len(present_mandatory_features) == len(mandatory_features):
             st.success("All mandatory attributes are available and selected by the model.")
         else:
@@ -2451,10 +2447,7 @@
 st.markdown("---")
 
 
-<<<<<<< HEAD
-=======
-
->>>>>>> 61222d48
+
 # --- Good-to-Have Features Section ---
 st.subheader("🧠 Optional AI-Recommended Features")
 
@@ -2475,22 +2468,15 @@
     st.session_state[select_all_state_key] = False
 
 # Search functionality
-search_query = st.text_input("🔍 Search Features (name or description)", value="", placeholder="e.g. age, purchase_count")
-
-features_df = pd.DataFrame({
-    "Feature": available_optional_features,
-    "Description": [feature_descriptions.get(feat, "No description available") for feat in available_optional_features]
-})
-
-<<<<<<< HEAD
-if search_query:
-    filtered_df = features_df[
-        features_df["Feature"].str.contains(search_query, case=False, na=False) |
-        features_df["Description"].str.contains(search_query, case=False, na=False)
-    ]
-else:
-    filtered_df = features_df.copy()
-=======
+    search_query = st.text_input("🔍 Search Features (name or description)", value="", placeholder="e.g. age, purchase_count")
+
+    # --- Select All Checkbox ---
+    select_all_key = f"{active_model}_select_all"
+    if select_all_key not in st.session_state:
+        st.session_state[select_all_key] = False
+
+    select_all = st.checkbox("Select All Features", value=st.session_state[select_all_key], key=select_all_key)
+
     # --- Build a combined feature description map ---
     combined_feature_desc_map = feature_desc_map.copy()
 
@@ -2508,7 +2494,14 @@
     "Feature": available_optional_features,
     "Description": [combined_feature_desc_map.get(feat, "No description available") for feat in available_optional_features],
 })
->>>>>>> 61222d48
+
+if search_query:
+    filtered_df = all_features_df[
+        all_features_df["Feature"].str.contains(search_query, case=False, na=False) |
+        all_features_df["Description"].str.contains(search_query, case=False, na=False)
+    ]
+else:
+    filtered_df = all_features_df.copy()
 
 # Select all checkbox
 select_all_ui = st.checkbox("Select All Features", value=False, key="select_all_ui")
