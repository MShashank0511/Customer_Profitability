--- conflicted
+++ resolved
@@ -2321,11 +2321,7 @@
                 # model_state["final_transformed_features"].to_parquet(combined_dataset_file, index=False)
                 # st.info(f"Transformed features saved to: {combined_dataset_file}")
 
-<<<<<<< HEAD
-                # Clear the transform blocks after successful application
-=======
                     # Clear the transform blocks after successful application
->>>>>>> dde1efc8
                 model_state["multi_transform_blocks"] = []
                 st.rerun() # Rerun to clear blocks and update UI (this will also trigger the success message display)
 
